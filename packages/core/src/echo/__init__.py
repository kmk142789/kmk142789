--- conflicted
+++ resolved
@@ -222,16 +222,13 @@
     SentinelSignature,
     build_default_signatures,
 )
-<<<<<<< HEAD
 from .quantam_features import compute_quantam_feature
 from .quantum_features import QuantumFeature, generate_quantum_features
-=======
 from .quantam_features import (
     QuantamFeatureLayer,
     compute_quantam_feature,
     generate_quantam_feature_sequence,
 )
->>>>>>> a52462e9
 from .recursive_evolution_engine import (
     CycleReport as RecursiveCycleReport,
     ModuleSnapshot,
@@ -420,12 +417,9 @@
     "STANDARD_GATES",
     "QuantamFeatureLayer",
     "compute_quantam_feature",
-<<<<<<< HEAD
     "QuantumFeature",
     "generate_quantum_features",
-=======
     "generate_quantam_feature_sequence",
->>>>>>> a52462e9
     "QuantumSynchronizer",
     "SynchronizerReport",
     "SynchronizerSignal",
