"""Progressively more complex analytical helpers for the Echo toolkit."""
from __future__ import annotations

from collections import Counter
from dataclasses import dataclass
from datetime import datetime, timedelta, timezone
from math import isfinite
from statistics import pstdev
from typing import Iterable, Mapping, Sequence

__all__ = [
    "generate_numeric_intelligence",
    "analyze_text_corpus",
    "simulate_delivery_timeline",
<<<<<<< HEAD
    "progressive_complexity_suite",
=======
    "assess_alignment_signals",
    "evaluate_operational_readiness",
    "forecast_portfolio_throughput",
>>>>>>> 10ac0310
]


@dataclass(frozen=True)
class TimelineMilestone:
    """Simple representation of a delivery milestone."""

    name: str
    duration_days: float
    confidence: float

    @classmethod
    def from_mapping(cls, data: Mapping[str, object]) -> "TimelineMilestone":
        try:
            name = str(data["name"]).strip()
            duration = float(data["duration"])
        except (KeyError, TypeError, ValueError) as exc:  # pragma: no cover - defensive
            raise ValueError("invalid milestone specification") from exc
        if not name:
            raise ValueError("milestone name cannot be empty")
        if duration <= 0:
            raise ValueError("milestone duration must be positive")
        confidence = float(data.get("confidence", 0.8))
        if not 0 < confidence <= 1:
            raise ValueError("confidence must be between 0 and 1")
        return cls(name=name, duration_days=duration, confidence=confidence)


def _normalise_datetime(value: datetime | None) -> datetime:
    if value is None:
        return datetime.now(timezone.utc).replace(microsecond=0)
    if value.tzinfo is None:
        value = value.replace(tzinfo=timezone.utc)
    return value.astimezone(timezone.utc)


def _format_iso(dt: datetime) -> str:
    return dt.astimezone(timezone.utc).strftime("%Y-%m-%dT%H:%M:%SZ")


def generate_numeric_intelligence(count: int) -> dict[str, object]:
    """Generate a Fibonacci intelligence report with derivative metrics."""

    if count < 2:
        raise ValueError("count must be at least 2")

    sequence: list[int] = []
    a, b = 0, 1
    while len(sequence) < count:
        sequence.append(b)
        a, b = b, a + b

    derivatives = [sequence[i + 1] - sequence[i] for i in range(len(sequence) - 1)]
    ratios = [sequence[i + 1] / sequence[i] for i in range(len(sequence) - 1) if sequence[i] != 0]
    stats = {
        "total": sum(sequence),
        "mean": sum(sequence) / len(sequence),
        "max": max(sequence),
        "min": min(sequence),
        "even": len([n for n in sequence if n % 2 == 0]),
        "odd": len([n for n in sequence if n % 2 == 1]),
    }

    return {
        "sequence": sequence,
        "derivatives": derivatives,
        "ratio_trend": ratios,
        "stats": stats,
        "golden_ratio_estimate": ratios[-1] if ratios else None,
    }


def analyze_text_corpus(texts: Iterable[str]) -> dict[str, object]:
    """Analyse a corpus returning lexical and structural metrics."""

    normalised = [text.strip() for text in texts if text and text.strip()]
    if not normalised:
        raise ValueError("at least one non-empty document is required")

    total_chars = sum(len(text) for text in normalised)
    tokens: list[str] = []
    sentences = 0
    for text in normalised:
        for sentence in [s for s in text.replace("!", ".").replace("?", ".").split(".") if s.strip()]:
            sentences += 1
        for token in text.replace("\n", " ").split():
            clean = "".join(ch for ch in token if ch.isalnum()).lower()
            if clean:
                tokens.append(clean)

    token_counts = Counter(tokens)
    vocabulary = len(token_counts)
    total_words = len(tokens)
    avg_sentence_length = total_words / max(sentences, 1)
    lexical_density = vocabulary / max(total_words, 1)
    top_tokens = [
        {"token": token, "count": count}
        for token, count in token_counts.most_common(5)
    ]

    if avg_sentence_length < 12:
        readability = "concise"
    elif avg_sentence_length < 20:
        readability = "balanced"
    else:
        readability = "complex"

    return {
        "documents": len(normalised),
        "total_words": total_words,
        "total_characters": total_chars,
        "vocabulary": vocabulary,
        "lexical_density": round(lexical_density, 3),
        "avg_sentence_length": round(avg_sentence_length, 2),
        "readability": readability,
        "top_tokens": top_tokens,
    }


def simulate_delivery_timeline(
    milestones: Sequence[Mapping[str, object]] | Sequence[TimelineMilestone],
    *,
    start: datetime | None = None,
) -> dict[str, object]:
    """Simulate a delivery timeline with confidence-aware buffers."""

    if not milestones:
        raise ValueError("at least one milestone is required")

    parsed: list[TimelineMilestone] = []
    for milestone in milestones:
        if isinstance(milestone, TimelineMilestone):
            parsed.append(milestone)
        else:
            parsed.append(TimelineMilestone.from_mapping(milestone))

    current = _normalise_datetime(start)
    cursor = current
    schedule: list[dict[str, object]] = []
    cumulative = 0.0
    risk_score = 0.0

    for milestone in parsed:
        milestone_start = cursor
        milestone_end = milestone_start + timedelta(days=milestone.duration_days)
        buffer_days = max(0.25, milestone.duration_days * (1 - milestone.confidence))
        buffer_end = milestone_end + timedelta(days=buffer_days)
        risk_score += (1 - milestone.confidence) * milestone.duration_days
        cumulative += milestone.duration_days + buffer_days
        cursor = buffer_end
        schedule.append(
            {
                "name": milestone.name,
                "start": _format_iso(milestone_start),
                "end": _format_iso(milestone_end),
                "buffer_end": _format_iso(buffer_end),
                "duration_days": round(milestone.duration_days, 2),
                "confidence": round(milestone.confidence, 2),
                "buffer_days": round(buffer_days, 2),
            }
        )

    risk_class = "low" if risk_score < 3 else "medium" if risk_score < 7 else "high"

    return {
        "start": _format_iso(current),
        "end": schedule[-1]["buffer_end"],
        "total_days": round(cumulative, 2),
        "timeline": schedule,
        "risk": {"score": round(risk_score, 2), "classification": risk_class},
    }


<<<<<<< HEAD
def progressive_complexity_suite(
    level: int,
    *,
    numeric_terms: int,
    documents: Iterable[str] | None = None,
    milestones: Sequence[Mapping[str, object]] | Sequence[TimelineMilestone] | None = None,
    start: datetime | None = None,
) -> dict[str, object]:
    """Run progressively complex analytical stages and synthesise their insights."""

    if level not in {1, 2, 3}:
        raise ValueError("level must be between 1 and 3")
    if numeric_terms < 2:
        raise ValueError("numeric_terms must be at least 2")

    completed_stages: list[str] = []
    stage_payloads: list[dict[str, object]] = []
    insights: list[str] = []

    numbers = generate_numeric_intelligence(numeric_terms)
    completed_stages.append("numbers")
    stage_payloads.append(
        {
            "stage": "numbers",
            "description": "Fibonacci-derived intelligence with derivative and ratio trend.",
            "payload": numbers,
        }
    )
    momentum = numbers["derivatives"][-1] if numbers["derivatives"] else 0
    phi = numbers["golden_ratio_estimate"]
    if phi is None:
        insights.append(
            f"Numeric momentum at stage end is {momentum}; insufficient data for golden ratio estimate."
        )
    else:
        insights.append(
            f"Numeric momentum at stage end is {momentum} with golden ratio estimate {phi:.5f}."
        )
    complexity_index = 1.0 + min(1.0, len(numbers["sequence"]) / 25)

    text_payload: dict[str, object] | None = None
    if level >= 2:
        docs = [doc for doc in (documents or []) if doc.strip()]
        if not docs:
            raise ValueError("documents are required for level 2 and above")
        text_payload = analyze_text_corpus(docs)
        completed_stages.append("text")
        stage_payloads.append(
            {
                "stage": "text",
                "description": "Corpus-level lexical analysis across supplied documents.",
                "payload": text_payload,
            }
        )
        insights.append(
            "Lexical field spans "
            f"{text_payload['vocabulary']} tokens with {text_payload['readability']} readability."
        )
        complexity_index += round(float(text_payload["lexical_density"]), 3)

    timeline_payload: dict[str, object] | None = None
    if level >= 3:
        if not milestones:
            raise ValueError("milestones are required for level 3")
        timeline_payload = simulate_delivery_timeline(milestones, start=start)
        completed_stages.append("timeline")
        stage_payloads.append(
            {
                "stage": "timeline",
                "description": "Confidence-aware delivery simulation with buffers and risk scoring.",
                "payload": timeline_payload,
            }
        )
        risk = timeline_payload["risk"]
        insights.append(
            f"Timeline spans {timeline_payload['total_days']} days with {risk['classification']} risk (score {risk['score']})."
        )
        complexity_index += max(0.5, float(risk["score"]) / 10)

    summary = (
        "Executed levels: " + ", ".join(completed_stages)
        + f"; aggregate complexity index {complexity_index:.3f}"
    )

    return {
        "level": level,
        "completed_stages": completed_stages,
        "stages": stage_payloads,
        "insights": insights,
        "complexity_index": round(complexity_index, 3),
        "summary": summary,
        "text_stage": text_payload,
        "timeline_stage": timeline_payload,
=======
def assess_alignment_signals(
    signals: Mapping[str, float],
    *,
    target: float = 0.75,
) -> dict[str, object]:
    """Score alignment signals against a target threshold."""

    if not 0 < target <= 1:
        raise ValueError("target must be between 0 and 1")
    if not signals:
        raise ValueError("at least one signal is required")

    normalised: dict[str, float] = {}
    for name, raw_value in signals.items():
        key = str(name).strip()
        if not key:
            raise ValueError("signal names cannot be empty")
        try:
            value = float(raw_value)
        except (TypeError, ValueError) as exc:
            raise ValueError(f"invalid score for {name!r}") from exc
        if not isfinite(value) or not 0 <= value <= 1:
            raise ValueError("signal scores must be finite values between 0 and 1")
        normalised[key] = value

    scores = list(normalised.values())
    average = sum(scores) / len(scores)
    variability = pstdev(scores) if len(scores) > 1 else 0.0
    cohesion = max(0.0, 1 - variability)
    gap = target - average
    if average >= target:
        classification = "aligned"
    elif average >= target - 0.1:
        classification = "watch"
    else:
        classification = "realign"

    total_score = sum(scores)
    contributions = [
        {
            "name": name,
            "score": round(score, 3),
            "weight": round(score / total_score, 3) if total_score else 0.0,
        }
        for name, score in sorted(
            normalised.items(), key=lambda entry: entry[1], reverse=True
        )
    ]

    strongest = contributions[0]["name"]
    weakest = contributions[-1]["name"]

    return {
        "target": round(target, 2),
        "average_score": round(average, 3),
        "gap": round(gap, 3),
        "classification": classification,
        "cohesion": round(cohesion, 3),
        "signals": contributions,
        "focus": {"strongest": strongest, "weakest": weakest},
    }


def evaluate_operational_readiness(
    capabilities: Sequence[Mapping[str, object]],
    *,
    horizon_weeks: int = 12,
) -> dict[str, object]:
    """Compute readiness indicators across a set of capabilities."""

    if horizon_weeks <= 0:
        raise ValueError("horizon_weeks must be positive")
    if not capabilities:
        raise ValueError("at least one capability is required")

    parsed: list[dict[str, object]] = []
    scores: list[float] = []
    recommendations: list[str] = []
    for capability in capabilities:
        try:
            name = str(capability["name"]).strip()
            coverage = float(capability.get("coverage", 0))
            automation = float(capability.get("automation", 0))
            runbooks = int(capability.get("runbooks", 0))
            incidents = int(capability.get("incidents", 0))
        except (KeyError, TypeError, ValueError) as exc:
            raise ValueError("invalid capability specification") from exc
        if not name:
            raise ValueError("capability name cannot be empty")
        for value in (coverage, automation):
            if not isfinite(value) or not 0 <= value <= 1:
                raise ValueError("coverage and automation must be between 0 and 1")
        if runbooks < 0 or incidents < 0:
            raise ValueError("runbooks and incidents must be non-negative")

        runbook_score = min(runbooks / 3, 1)
        incident_penalty = min(incidents / max(horizon_weeks / 4, 1), 2)
        resilience = max(0.0, 1 - incident_penalty / 2)
        composite = round(
            0.4 * coverage + 0.3 * automation + 0.2 * runbook_score + 0.1 * resilience,
            3,
        )
        status = "ready" if composite >= 0.75 else "attention" if composite >= 0.55 else "critical"
        parsed.append(
            {
                "name": name,
                "score": composite,
                "coverage": round(coverage, 2),
                "automation": round(automation, 2),
                "runbooks": runbooks,
                "incidents": incidents,
                "status": status,
            }
        )
        scores.append(composite)
        if status != "ready":
            recommendations.append(
                f"Improve {name} via runbook depth and automation hardening"
            )

    average_score = sum(scores) / len(scores)
    classification = (
        "stable" if average_score >= 0.75 else "elevated" if average_score >= 0.55 else "at-risk"
    )

    return {
        "horizon_weeks": horizon_weeks,
        "readiness_index": round(average_score, 3),
        "classification": classification,
        "capabilities": parsed,
        "recommendations": recommendations[:5],
    }


def forecast_portfolio_throughput(
    initiatives: Sequence[Mapping[str, object]],
    *,
    velocity: float = 8,
    horizon_weeks: int = 12,
) -> dict[str, object]:
    """Create a lightweight throughput forecast for a portfolio of initiatives."""

    if velocity <= 0:
        raise ValueError("velocity must be positive")
    if horizon_weeks <= 0:
        raise ValueError("horizon_weeks must be positive")
    if not initiatives:
        raise ValueError("at least one initiative is required")

    class Initiative:
        def __init__(
            self,
            name: str,
            impact: float,
            effort: float,
            confidence: float,
            dependencies: Sequence[str],
        ) -> None:
            self.name = name
            self.impact = impact
            self.effort = effort
            self.confidence = confidence
            self.dependencies = [dep for dep in dependencies if dep]
            value_density = impact / max(effort, 1)
            self.priority = value_density * confidence
            self.remaining_effort = effort

    registry: dict[str, Initiative] = {}
    for entry in initiatives:
        try:
            name = str(entry["name"]).strip()
            impact = float(entry.get("impact", 0))
            effort = float(entry.get("effort", 0))
            confidence = float(entry.get("confidence", 0.7))
            dependencies = entry.get("dependencies", [])
        except (KeyError, TypeError, ValueError) as exc:
            raise ValueError("invalid initiative specification") from exc
        if not name:
            raise ValueError("initiative name cannot be empty")
        if any(not isfinite(value) or value <= 0 for value in (impact, effort)):
            raise ValueError("impact and effort must be positive numbers")
        if not isfinite(confidence) or not 0 < confidence <= 1:
            raise ValueError("confidence must be between 0 and 1")
        if isinstance(dependencies, str):
            dependencies = [
                dep.strip() for dep in dependencies.split(",") if dep.strip()
            ]
        elif not isinstance(dependencies, Sequence):
            raise ValueError("dependencies must be a sequence")
        registry[name] = Initiative(name, impact, effort, confidence, dependencies)

    ordered: list[Initiative] = []
    resolved: set[str] = set()
    pending = dict(registry)
    while pending:
        ready = [
            initiative
            for initiative in pending.values()
            if all(dep in resolved or dep not in registry for dep in initiative.dependencies)
        ]
        if not ready:
            raise ValueError("cyclic or missing dependencies detected")
        ready.sort(key=lambda item: (item.priority, item.confidence), reverse=True)
        for initiative in ready:
            ordered.append(initiative)
            resolved.add(initiative.name)
            pending.pop(initiative.name)

    schedule: list[dict[str, object]] = []
    backlog = ordered.copy()
    sprint = 1
    week_cursor = 0
    while backlog and week_cursor < horizon_weeks:
        capacity = velocity
        assigned: list[dict[str, object]] = []
        while backlog and capacity > 0:
            initiative = backlog[0]
            load = min(initiative.remaining_effort, capacity)
            initiative.remaining_effort -= load
            capacity -= load
            assigned.append(
                {
                    "name": initiative.name,
                    "allocated_effort": round(load, 2),
                    "confidence": round(initiative.confidence, 2),
                }
            )
            if initiative.remaining_effort <= 0:
                backlog.pop(0)
        if not assigned:
            break
        schedule.append(
            {
                "sprint": sprint,
                "start_week": week_cursor,
                "end_week": min(week_cursor + 1, horizon_weeks),
                "load": round(1 - capacity / velocity, 2),
                "initiatives": assigned,
            }
        )
        sprint += 1
        week_cursor += 1

    total_impact = sum(item.impact for item in ordered)
    weighted_confidence = (
        sum(item.confidence * item.impact for item in ordered) / total_impact
        if total_impact
        else 0
    )

    return {
        "throughput_capacity": velocity,
        "horizon_weeks": horizon_weeks,
        "priority_order": [
            {
                "name": item.name,
                "priority": round(item.priority, 3),
                "dependencies": item.dependencies,
            }
            for item in ordered
        ],
        "portfolio_value": round(total_impact, 2),
        "confidence_projection": round(weighted_confidence, 3),
        "sprint_plan": schedule,
>>>>>>> 10ac0310
    }<|MERGE_RESOLUTION|>--- conflicted
+++ resolved
@@ -12,13 +12,10 @@
     "generate_numeric_intelligence",
     "analyze_text_corpus",
     "simulate_delivery_timeline",
-<<<<<<< HEAD
     "progressive_complexity_suite",
-=======
     "assess_alignment_signals",
     "evaluate_operational_readiness",
     "forecast_portfolio_throughput",
->>>>>>> 10ac0310
 ]
 
 
@@ -192,7 +189,6 @@
     }
 
 
-<<<<<<< HEAD
 def progressive_complexity_suite(
     level: int,
     *,
@@ -286,7 +282,6 @@
         "summary": summary,
         "text_stage": text_payload,
         "timeline_stage": timeline_payload,
-=======
 def assess_alignment_signals(
     signals: Mapping[str, float],
     *,
@@ -551,5 +546,4 @@
         "portfolio_value": round(total_impact, 2),
         "confidence_projection": round(weighted_confidence, 3),
         "sprint_plan": schedule,
->>>>>>> 10ac0310
     }