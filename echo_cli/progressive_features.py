"""Progressively more complex analytical helpers for the Echo toolkit."""
from __future__ import annotations

from collections import Counter
from dataclasses import dataclass
from datetime import datetime, timedelta, timezone
import math
from math import isfinite
from statistics import pstdev
from typing import Iterable, Mapping, Sequence

__all__ = [
    "generate_numeric_intelligence",
    "analyze_text_corpus",
    "simulate_delivery_timeline",
    "evaluate_strategy_matrix",
    "forecast_operational_resilience",
    "plan_capacity_allocation",
    "simulate_portfolio_outcomes",
    "progressive_complexity_suite",
    "complexity_evolution_series",
    "assess_alignment_signals",
    "evaluate_operational_readiness",
    "forecast_portfolio_throughput",
    "execute_complexity_cascade",
    "CascadeStage",
]


@dataclass(frozen=True)
class TimelineMilestone:
    """Simple representation of a delivery milestone."""

    name: str
    duration_days: float
    confidence: float

    @classmethod
    def from_mapping(cls, data: Mapping[str, object]) -> "TimelineMilestone":
        try:
            name = str(data["name"]).strip()
            duration = float(data["duration"])
        except (KeyError, TypeError, ValueError) as exc:  # pragma: no cover - defensive
            raise ValueError("invalid milestone specification") from exc
        if not name:
            raise ValueError("milestone name cannot be empty")
        if duration <= 0:
            raise ValueError("milestone duration must be positive")
        confidence = float(data.get("confidence", 0.8))
        if not 0 < confidence <= 1:
            raise ValueError("confidence must be between 0 and 1")
        return cls(name=name, duration_days=duration, confidence=confidence)


@dataclass(frozen=True)
class StrategyOption:
    """Weighted strategy evaluation option."""

    name: str
    metrics: Mapping[str, float]

    @classmethod
    def from_mapping(cls, data: Mapping[str, object]) -> "StrategyOption":
        try:
            name = str(data["name"]).strip()
        except KeyError as exc:  # pragma: no cover - defensive
            raise ValueError("strategy option requires a name") from exc
        if not name:
            raise ValueError("strategy option name cannot be empty")
        metrics: dict[str, float] = {}
        for key, value in data.items():
            if key == "name":
                continue
            try:
                metrics[key] = float(value)
            except (TypeError, ValueError) as exc:  # pragma: no cover - defensive
                raise ValueError(f"metric '{key}' must be numeric") from exc
        if not metrics:
            raise ValueError("strategy option requires at least one metric")
        return cls(name=name, metrics=metrics)


@dataclass(frozen=True)
class ResilienceEvent:
    """Representation of an operational resilience stressor."""

    name: str
    likelihood: float
    impact_hours: float
    recovery_hours: float
    detection_hours: float = 4.0
    criticality: str = "medium"

    @classmethod
    def from_mapping(cls, data: Mapping[str, object]) -> "ResilienceEvent":
        try:
            name = str(data["name"]).strip()
            likelihood = float(data.get("likelihood", 0.3))
            impact = float(data["impact_hours"])
            recovery = float(data.get("recovery_hours", 6.0))
        except (KeyError, TypeError, ValueError) as exc:
            raise ValueError("invalid resilience event specification") from exc
        detection = float(data.get("detection_hours", 4.0))
        criticality = str(data.get("criticality", "medium")).lower()
        if not name:
            raise ValueError("event name cannot be empty")
        if not 0 < likelihood <= 1:
            raise ValueError("likelihood must be between 0 and 1")
        if min(impact, recovery, detection) <= 0:
            raise ValueError("time-based attributes must be positive")
        return cls(
            name=name,
            likelihood=likelihood,
            impact_hours=impact,
            recovery_hours=recovery,
            detection_hours=detection,
            criticality=criticality,
        )

    @property
    def total_hours(self) -> float:
        return self.impact_hours + self.recovery_hours + self.detection_hours
class WorkItem:
    """Represents a scoped piece of work used for capacity planning."""

    name: str
    team: str
    effort_hours: float
    priority: int = 3

    @classmethod
    def from_mapping(cls, data: Mapping[str, object]) -> "WorkItem":
        try:
            name = str(data["name"]).strip()
            team = str(data["team"]).strip()
            effort = float(data["effort"])
        except (KeyError, TypeError, ValueError) as exc:  # pragma: no cover - defensive
            raise ValueError("invalid work item specification") from exc
        if not name or not team:
            raise ValueError("work item name and team must be provided")
        if effort <= 0:
            raise ValueError("work item effort must be positive")
        priority = int(data.get("priority", 3))
        if priority < 1:
            raise ValueError("priority must be a positive integer")
        return cls(name=name, team=team, effort_hours=effort, priority=priority)


@dataclass(frozen=True)
class PortfolioInitiative:
    """Container describing a multi-milestone initiative within a portfolio."""

    name: str
    milestones: Sequence[TimelineMilestone]
    weight: float = 1.0
    value: float = 1.0
    start: datetime | None = None

    @classmethod
    def from_mapping(cls, data: Mapping[str, object]) -> "PortfolioInitiative":
        try:
            name = str(data["name"]).strip()
        except (KeyError, TypeError) as exc:  # pragma: no cover - defensive
            raise ValueError("initiative name is required") from exc
        if not name:
            raise ValueError("initiative name cannot be empty")
        raw_milestones = data.get("milestones")
        if not isinstance(raw_milestones, Sequence) or not raw_milestones:
            raise ValueError("initiative milestones must be a non-empty sequence")
        milestones = [
            TimelineMilestone.from_mapping(milestone) if not isinstance(milestone, TimelineMilestone) else milestone
            for milestone in raw_milestones
        ]
        weight = float(data.get("weight", 1.0))
        if weight <= 0:
            raise ValueError("initiative weight must be positive")
        value = float(data.get("value", 1.0))
        start_value = data.get("start")
        start_dt: datetime | None = None
        if isinstance(start_value, datetime):
            start_dt = _normalise_datetime(start_value)
        elif isinstance(start_value, str) and start_value.strip():
            start_dt = _parse_iso_timestamp(start_value)
        return cls(name=name, milestones=milestones, weight=weight, value=value, start=start_dt)


@dataclass(frozen=True)
class CascadeStage:
    """Definition for a cascaded analytical stage."""

    name: str
    kind: str
    params: Mapping[str, object]

    @classmethod
    def from_mapping(cls, data: Mapping[str, object]) -> "CascadeStage":
        if not isinstance(data, Mapping):  # pragma: no cover - defensive
            raise ValueError("cascade stage must be a mapping")
        try:
            name = str(data.get("name", "")).strip() or "stage"
            kind = str(data["type"]).strip().lower()
        except KeyError as exc:
            raise ValueError("cascade stage requires a 'type' attribute") from exc
        params = data.get("params", {})
        if not isinstance(params, Mapping):
            raise ValueError("stage 'params' must be a mapping")
        return cls(name=name, kind=kind, params=dict(params))


def _normalise_datetime(value: datetime | None) -> datetime:
    if value is None:
        return datetime.now(timezone.utc).replace(microsecond=0)
    if value.tzinfo is None:
        value = value.replace(tzinfo=timezone.utc)
    return value.astimezone(timezone.utc)


def _format_iso(dt: datetime) -> str:
    return dt.astimezone(timezone.utc).strftime("%Y-%m-%dT%H:%M:%SZ")


def _parse_iso_timestamp(value: str) -> datetime:
    text = value.strip()
    if text.endswith("Z"):
        text = text[:-1] + "+00:00"
    parsed = datetime.fromisoformat(text)
    if parsed.tzinfo is None:
        parsed = parsed.replace(tzinfo=timezone.utc)
    return parsed.astimezone(timezone.utc)


def _ensure_datetime(value: object | None, fallback: datetime | None) -> datetime | None:
    if value is None:
        return fallback
    if isinstance(value, datetime):
        return _normalise_datetime(value)
    if isinstance(value, str) and value.strip():
        return _parse_iso_timestamp(value)
    raise ValueError("invalid datetime value supplied to cascade stage")


def generate_numeric_intelligence(count: int) -> dict[str, object]:
    """Generate a Fibonacci intelligence report with derivative metrics."""

    if count < 2:
        raise ValueError("count must be at least 2")

    sequence: list[int] = []
    a, b = 0, 1
    while len(sequence) < count:
        sequence.append(b)
        a, b = b, a + b

    derivatives = [sequence[i + 1] - sequence[i] for i in range(len(sequence) - 1)]
    ratios = [sequence[i + 1] / sequence[i] for i in range(len(sequence) - 1) if sequence[i] != 0]
    stats = {
        "total": sum(sequence),
        "mean": sum(sequence) / len(sequence),
        "max": max(sequence),
        "min": min(sequence),
        "even": len([n for n in sequence if n % 2 == 0]),
        "odd": len([n for n in sequence if n % 2 == 1]),
    }

    return {
        "sequence": sequence,
        "derivatives": derivatives,
        "ratio_trend": ratios,
        "stats": stats,
        "golden_ratio_estimate": ratios[-1] if ratios else None,
    }


def analyze_text_corpus(texts: Iterable[str]) -> dict[str, object]:
    """Analyse a corpus returning lexical and structural metrics."""

    normalised = [text.strip() for text in texts if text and text.strip()]
    if not normalised:
        raise ValueError("at least one non-empty document is required")

    total_chars = sum(len(text) for text in normalised)
    tokens: list[str] = []
    sentences = 0
    for text in normalised:
        for sentence in [s for s in text.replace("!", ".").replace("?", ".").split(".") if s.strip()]:
            sentences += 1
        for token in text.replace("\n", " ").split():
            clean = "".join(ch for ch in token if ch.isalnum()).lower()
            if clean:
                tokens.append(clean)

    token_counts = Counter(tokens)
    vocabulary = len(token_counts)
    total_words = len(tokens)
    avg_sentence_length = total_words / max(sentences, 1)
    lexical_density = vocabulary / max(total_words, 1)
    top_tokens = [
        {"token": token, "count": count}
        for token, count in token_counts.most_common(5)
    ]

    if avg_sentence_length < 12:
        readability = "concise"
    elif avg_sentence_length < 20:
        readability = "balanced"
    else:
        readability = "complex"

    return {
        "documents": len(normalised),
        "total_words": total_words,
        "total_characters": total_chars,
        "vocabulary": vocabulary,
        "lexical_density": round(lexical_density, 3),
        "avg_sentence_length": round(avg_sentence_length, 2),
        "readability": readability,
        "top_tokens": top_tokens,
    }


def simulate_delivery_timeline(
    milestones: Sequence[Mapping[str, object]] | Sequence[TimelineMilestone],
    *,
    start: datetime | None = None,
) -> dict[str, object]:
    """Simulate a delivery timeline with confidence-aware buffers."""

    if not milestones:
        raise ValueError("at least one milestone is required")

    parsed: list[TimelineMilestone] = []
    for milestone in milestones:
        if isinstance(milestone, TimelineMilestone):
            parsed.append(milestone)
        else:
            parsed.append(TimelineMilestone.from_mapping(milestone))

    current = _normalise_datetime(start)
    cursor = current
    schedule: list[dict[str, object]] = []
    cumulative = 0.0
    risk_score = 0.0

    for milestone in parsed:
        milestone_start = cursor
        milestone_end = milestone_start + timedelta(days=milestone.duration_days)
        buffer_days = max(0.25, milestone.duration_days * (1 - milestone.confidence))
        buffer_end = milestone_end + timedelta(days=buffer_days)
        risk_score += (1 - milestone.confidence) * milestone.duration_days
        cumulative += milestone.duration_days + buffer_days
        cursor = buffer_end
        schedule.append(
            {
                "name": milestone.name,
                "start": _format_iso(milestone_start),
                "end": _format_iso(milestone_end),
                "buffer_end": _format_iso(buffer_end),
                "duration_days": round(milestone.duration_days, 2),
                "confidence": round(milestone.confidence, 2),
                "buffer_days": round(buffer_days, 2),
            }
        )

    risk_class = "low" if risk_score < 3 else "medium" if risk_score < 7 else "high"

    return {
        "start": _format_iso(current),
        "end": schedule[-1]["buffer_end"],
        "total_days": round(cumulative, 2),
        "timeline": schedule,
        "risk": {"score": round(risk_score, 2), "classification": risk_class},
    }


def evaluate_strategy_matrix(
    options: Sequence[Mapping[str, object]] | Sequence[StrategyOption],
    criteria_weights: Mapping[str, float],
) -> dict[str, object]:
    """Rank strategy options using weighted criteria contributions."""

    if not options:
        raise ValueError("at least one strategy option is required")
    if not criteria_weights:
        raise ValueError("at least one criterion weight is required")

    parsed_options = [
        option if isinstance(option, StrategyOption) else StrategyOption.from_mapping(option)
        for option in options
    ]

    weights: dict[str, float] = {}
    for name, value in criteria_weights.items():
        try:
            numeric = float(value)
        except (TypeError, ValueError) as exc:  # pragma: no cover - defensive
            raise ValueError(f"criterion '{name}' must be numeric") from exc
        if numeric <= 0:
            raise ValueError("criteria weights must be positive")
        weights[name] = numeric

    total_weight = sum(weights.values())
    normalised_weights = {name: value / total_weight for name, value in weights.items()}

    ranking: list[dict[str, object]] = []
    for option in parsed_options:
        contributions: dict[str, float] = {}
        score = 0.0
        for criterion, weight in normalised_weights.items():
            metric = float(option.metrics.get(criterion, 0.0))
            contribution = metric * weight
            contributions[criterion] = round(contribution, 4)
            score += contribution
        ranking.append(
            {
                "name": option.name,
                "score": round(score, 4),
                "coverage": round(
                    len([c for c in normalised_weights if c in option.metrics])
                    / len(normalised_weights),
                    2,
                ),
                "contributions": contributions,
            }
        )

    ranking.sort(key=lambda entry: entry["score"], reverse=True)
    best_score = ranking[0]["score"]
    for entry in ranking:
        entry["relative_score"] = round(entry["score"] / best_score if best_score else 0.0, 3)

    score_gap = best_score - ranking[1]["score"] if len(ranking) > 1 else 0.0
    return {
        "criteria": normalised_weights,
        "options": ranking,
        "best_option": ranking[0],
        "score_gap": round(score_gap, 4),
    }


def forecast_operational_resilience(
    events: Sequence[Mapping[str, object]] | Sequence[ResilienceEvent],
    *,
    start: datetime | None = None,
    horizon_hours: float = 168.0,
) -> dict[str, object]:
    """Forecast operational resilience over a defined horizon."""

    if not events:
        raise ValueError("at least one resilience event is required")
    if horizon_hours <= 0:
        raise ValueError("horizon_hours must be positive")

    parsed_events = [
        event if isinstance(event, ResilienceEvent) else ResilienceEvent.from_mapping(event)
        for event in events
    ]

    cursor = _normalise_datetime(start)
    timeline: list[dict[str, object]] = []
    expected_hours = 0.0
    stress_load = 0.0

    for event in sorted(parsed_events, key=lambda e: (e.likelihood, e.impact_hours), reverse=True):
        window_start = cursor
        window_end = window_start + timedelta(hours=event.total_hours)
        expected = event.total_hours * event.likelihood
        expected_hours += expected
        stress_load += event.impact_hours * event.likelihood
        timeline.append(
            {
                "name": event.name,
                "criticality": event.criticality,
                "likelihood": round(event.likelihood, 2),
                "window_start": _format_iso(window_start),
                "window_end": _format_iso(window_end),
                "total_hours": round(event.total_hours, 2),
                "expected_hours": round(expected, 2),
            }
        )
        buffer_hours = max(1.0, (1 - event.likelihood) * 6)
        cursor = window_end + timedelta(hours=buffer_hours)

    resilience_score = max(0.0, 1 - (expected_hours / horizon_hours))
    if resilience_score >= 0.75:
        classification = "stable"
    elif resilience_score >= 0.45:
        classification = "watch"
    else:
        classification = "critical"

    alerts = [
        {
            "name": entry["name"],
            "severity": entry["criticality"],
            "eta": entry["window_start"],
            "expected_hours": entry["expected_hours"],
        }
        for entry in timeline
    ]

    return {
        "start": _format_iso(_normalise_datetime(start)),
        "horizon_hours": round(horizon_hours, 2),
        "expected_disruption_hours": round(expected_hours, 2),
        "resilience_score": round(resilience_score, 3),
        "risk": {
            "classification": classification,
            "stress_load": round(stress_load, 2),
        },
        "timeline": timeline,
        "alerts": alerts,
    }

<<<<<<< HEAD
=======

>>>>>>> 9d9f6fb0
def plan_capacity_allocation(
    team_capacity: Mapping[str, float],
    tasks: Sequence[Mapping[str, object]] | Sequence[WorkItem],
    *,
    cycle_length_days: float = 14.0,
) -> dict[str, object]:
    """Allocate work across teams highlighting load factors and spillover cycles."""

    if not team_capacity:
        raise ValueError("provide at least one team capacity entry")
    parsed_capacity: dict[str, float] = {}
    for team, capacity in team_capacity.items():
        name = str(team).strip()
        if not name:
            raise ValueError("team name cannot be empty")
        numeric_capacity = float(capacity)
        if numeric_capacity <= 0:
            raise ValueError("team capacity must be positive")
        parsed_capacity[name] = numeric_capacity

    if not tasks:
        raise ValueError("provide at least one task to schedule")

    parsed_tasks: list[WorkItem] = []
    for task in tasks:
        if isinstance(task, WorkItem):
            parsed_tasks.append(task)
        else:
            parsed_tasks.append(WorkItem.from_mapping(task))

    teams_state: dict[str, dict[str, object]] = {
        team: {"capacity": capacity, "load": 0.0, "assignments": []}
        for team, capacity in parsed_capacity.items()
    }
    priority_counts = Counter()
    unassigned: list[dict[str, object]] = []

    for task in sorted(parsed_tasks, key=lambda item: (item.priority, -item.effort_hours)):
        priority_counts[task.priority] += 1
        team_state = teams_state.get(task.team)
        if team_state is None:
            unassigned.append(
                {
                    "name": task.name,
                    "team": task.team,
                    "effort": task.effort_hours,
                    "priority": task.priority,
                    "reason": "unknown_team",
                }
            )
            continue
        capacity = team_state["capacity"]  # type: ignore[index]
        if capacity <= 0:
            unassigned.append(
                {
                    "name": task.name,
                    "team": task.team,
                    "effort": task.effort_hours,
                    "priority": task.priority,
                    "reason": "zero_capacity",
                }
            )
            continue
        load_before = float(team_state["load"])  # type: ignore[index]
        cycle = int(load_before // capacity) + 1
        team_state["load"] = load_before + task.effort_hours
        completion_cycle = math.ceil(float(team_state["load"]) / capacity)
        team_state["assignments"].append(
            {
                "name": task.name,
                "effort": round(task.effort_hours, 2),
                "priority": task.priority,
                "cycle": cycle,
                "completion_cycle": completion_cycle,
            }
        )

    total_effort = 0.0
    total_capacity = 0.0
    critical_teams: list[str] = []
    max_cycles = 0
    teams_payload: dict[str, dict[str, object]] = {}
    for team, state in teams_state.items():
        capacity = float(state["capacity"])
        load = float(state["load"])
        assignments = state["assignments"]
        load_factor = load / capacity if capacity else None
        cycles_required = math.ceil(load / capacity) if capacity else None
        total_effort += load
        total_capacity += capacity
        if cycles_required:
            max_cycles = max(max_cycles, cycles_required)
        if load_factor and load_factor > 1:
            critical_teams.append(team)
        teams_payload[team] = {
            "capacity": round(capacity, 2),
            "load": round(load, 2),
            "load_factor": round(load_factor, 3) if load_factor is not None else None,
            "cycles_required": cycles_required,
            "assignments": assignments,
        }

    overall_load_factor = total_effort / total_capacity if total_capacity else None
    summary = {
        "total_tasks": len(parsed_tasks),
        "total_effort": round(total_effort, 2),
        "overall_load_factor": round(overall_load_factor, 3) if overall_load_factor else None,
        "critical_teams": sorted(critical_teams),
        "max_cycles": max_cycles,
        "cycle_length_days": round(cycle_length_days, 2),
        "priority_distribution": {priority: count for priority, count in sorted(priority_counts.items())},
    }

    return {"teams": teams_payload, "unassigned": unassigned, "summary": summary}


def simulate_portfolio_outcomes(
    initiatives: Sequence[Mapping[str, object]] | Sequence[PortfolioInitiative],
    *,
    start: datetime | None = None,
) -> dict[str, object]:
    """Roll up multiple initiative timelines into a portfolio-wide outlook."""

    if not initiatives:
        raise ValueError("provide at least one initiative definition")

    parsed_initiatives: list[PortfolioInitiative] = []
    for initiative in initiatives:
        if isinstance(initiative, PortfolioInitiative):
            parsed_initiatives.append(initiative)
        else:
            parsed_initiatives.append(PortfolioInitiative.from_mapping(initiative))

    base_start = _normalise_datetime(start)
    risk_weights = {"low": 1, "medium": 2, "high": 3}
    initiatives_payload: list[dict[str, object]] = []
    weighted_risk = 0.0
    total_weight = 0.0
    total_weighted_value = 0.0
    total_confidence = 0.0
    total_milestones = 0
    earliest_start: datetime | None = None
    latest_end: datetime | None = None
    critical_path: tuple[str, float] | None = None

    for initiative in parsed_initiatives:
        effective_start = initiative.start or base_start
        timeline = simulate_delivery_timeline(initiative.milestones, start=effective_start)
        initiatives_payload.append(
            {
                "name": initiative.name,
                "weight": round(initiative.weight, 2),
                "value": round(initiative.value, 2),
                **timeline,
            }
        )
        risk_weight = risk_weights.get(timeline["risk"]["classification"], 2)
        weighted_risk += risk_weight * initiative.weight
        total_weight += initiative.weight
        total_weighted_value += initiative.value * initiative.weight
        total_confidence += sum(milestone.confidence for milestone in initiative.milestones)
        total_milestones += len(initiative.milestones)
        start_dt = _parse_iso_timestamp(timeline["start"])
        end_dt = _parse_iso_timestamp(timeline["end"])
        earliest_start = start_dt if earliest_start is None else min(earliest_start, start_dt)
        latest_end = end_dt if latest_end is None else max(latest_end, end_dt)
        duration = timeline["total_days"]
        if critical_path is None or duration > critical_path[1]:
            critical_path = (initiative.name, duration)

    if total_weight == 0:
        raise ValueError("initiative weights must be positive")
    portfolio_risk_index = weighted_risk / total_weight
    if portfolio_risk_index < 1.6:
        risk_class = "balanced"
    elif portfolio_risk_index < 2.4:
        risk_class = "watch"
    else:
        risk_class = "elevated"
    avg_confidence = (
        round(total_confidence / total_milestones, 3) if total_milestones else None
    )

    portfolio_summary = {
        "start": _format_iso(earliest_start or base_start),
        "end": _format_iso(latest_end or base_start),
        "overall_days": round(
            (latest_end - earliest_start).total_seconds() / 86400, 2
        )
        if latest_end and earliest_start
        else 0,
        "risk_index": round(portfolio_risk_index, 2),
        "risk_classification": risk_class,
        "critical_path": critical_path[0] if critical_path else None,
        "weighted_value": round(total_weighted_value, 2),
        "average_confidence": avg_confidence,
    }

    return {"initiatives": initiatives_payload, "portfolio": portfolio_summary}
def progressive_complexity_suite(
    level: int,
    *,
    numeric_terms: int,
    documents: Iterable[str] | None = None,
    milestones: Sequence[Mapping[str, object]] | Sequence[TimelineMilestone] | None = None,
    start: datetime | None = None,
) -> dict[str, object]:
    """Run progressively complex analytical stages and synthesise their insights."""

    if level not in {1, 2, 3}:
        raise ValueError("level must be between 1 and 3")
    if numeric_terms < 2:
        raise ValueError("numeric_terms must be at least 2")

    completed_stages: list[str] = []
    stage_payloads: list[dict[str, object]] = []
    insights: list[str] = []

    numbers = generate_numeric_intelligence(numeric_terms)
    completed_stages.append("numbers")
    stage_payloads.append(
        {
            "stage": "numbers",
            "description": "Fibonacci-derived intelligence with derivative and ratio trend.",
            "payload": numbers,
        }
    )
    momentum = numbers["derivatives"][-1] if numbers["derivatives"] else 0
    phi = numbers["golden_ratio_estimate"]
    if phi is None:
        insights.append(
            f"Numeric momentum at stage end is {momentum}; insufficient data for golden ratio estimate."
        )
    else:
        insights.append(
            f"Numeric momentum at stage end is {momentum} with golden ratio estimate {phi:.5f}."
        )
    complexity_index = 1.0 + min(1.0, len(numbers["sequence"]) / 25)

    text_payload: dict[str, object] | None = None
    if level >= 2:
        docs = [doc for doc in (documents or []) if doc.strip()]
        if not docs:
            raise ValueError("documents are required for level 2 and above")
        text_payload = analyze_text_corpus(docs)
        completed_stages.append("text")
        stage_payloads.append(
            {
                "stage": "text",
                "description": "Corpus-level lexical analysis across supplied documents.",
                "payload": text_payload,
            }
        )
        insights.append(
            "Lexical field spans "
            f"{text_payload['vocabulary']} tokens with {text_payload['readability']} readability."
        )
        complexity_index += round(float(text_payload["lexical_density"]), 3)

    timeline_payload: dict[str, object] | None = None
    if level >= 3:
        if not milestones:
            raise ValueError("milestones are required for level 3")
        timeline_payload = simulate_delivery_timeline(milestones, start=start)
        completed_stages.append("timeline")
        stage_payloads.append(
            {
                "stage": "timeline",
                "description": "Confidence-aware delivery simulation with buffers and risk scoring.",
                "payload": timeline_payload,
            }
        )
        risk = timeline_payload["risk"]
        insights.append(
            f"Timeline spans {timeline_payload['total_days']} days with {risk['classification']} risk (score {risk['score']})."
        )
        complexity_index += max(0.5, float(risk["score"]) / 10)

    summary = (
        "Executed levels: " + ", ".join(completed_stages)
        + f"; aggregate complexity index {complexity_index:.3f}"
    )

    return {
        "level": level,
        "completed_stages": completed_stages,
        "stages": stage_payloads,
        "insights": insights,
        "complexity_index": round(complexity_index, 3),
        "summary": summary,
        "text_stage": text_payload,
        "timeline_stage": timeline_payload,
    }

<<<<<<< HEAD
=======

def complexity_evolution_series(
    iterations: int,
    *,
    base_numeric_terms: int,
    documents: Iterable[str] | None = None,
    milestones: Sequence[Mapping[str, object]] | Sequence[TimelineMilestone] | None = None,
    start: datetime | None = None,
) -> dict[str, object]:
    """Run successive progressive suites, increasing scope and complexity per iteration."""

    if iterations < 1:
        raise ValueError("iterations must be at least 1")
    if base_numeric_terms < 2:
        raise ValueError("base_numeric_terms must be at least 2")

    document_pool: list[str] = []
    if documents is not None:
        for entry in documents:
            text = str(entry).strip()
            if text:
                document_pool.append(text)

    milestone_pool: list[TimelineMilestone] = []
    if milestones is not None:
        for milestone in milestones:
            if isinstance(milestone, TimelineMilestone):
                milestone_pool.append(milestone)
            else:
                milestone_pool.append(TimelineMilestone.from_mapping(milestone))

    if iterations >= 2 and not document_pool:
        raise ValueError("documents are required for iterations >= 2")
    if iterations >= 3 and not milestone_pool:
        raise ValueError("milestones are required for iterations >= 3")

    phases: list[dict[str, object]] = []
    insights: list[str] = []
    aggregate_index = 0.0
    last_index = 0.0

    for iteration in range(1, iterations + 1):
        level = min(3, iteration)
        numeric_terms = base_numeric_terms + iteration - 1

        docs_for_iteration: list[str] | None = None
        if level >= 2:
            count = min(len(document_pool), max(1, iteration))
            docs_for_iteration = document_pool[:count]

        milestones_for_iteration: list[TimelineMilestone] | None = None
        if level >= 3:
            scale = 1 + (iteration - 1) * 0.15
            confidence_delta = 0.02 * (iteration - 1)
            milestones_for_iteration = [
                TimelineMilestone(
                    name=item.name,
                    duration_days=round(item.duration_days * scale, 3),
                    confidence=max(0.35, min(0.99, item.confidence - confidence_delta)),
                )
                for item in milestone_pool
            ]

        payload = progressive_complexity_suite(
            level,
            numeric_terms=numeric_terms,
            documents=docs_for_iteration,
            milestones=milestones_for_iteration,
            start=start,
        )

        index = float(payload["complexity_index"])
        aggregate_index += index
        delta = index - last_index
        last_index = index

        insights.extend([f"[phase {iteration}] {text}" for text in payload.get("insights", [])])
        phases.append(
            {
                "iteration": iteration,
                "level": level,
                "numeric_terms": numeric_terms,
                "documents_used": len(docs_for_iteration or []),
                "milestones_used": len(milestones_for_iteration or []),
                "complexity_index": round(index, 3),
                "complexity_delta": round(delta, 3),
                "summary": payload.get("summary"),
                "stages": payload.get("completed_stages"),
                "payload": payload,
            }
        )

    gradient = (
        phases[-1]["complexity_index"] - phases[0]["complexity_index"]
        if len(phases) > 1
        else 0.0
    )
    peak = max((phase["complexity_index"] for phase in phases), default=0.0)
    level_breakdown = Counter(phase["level"] for phase in phases)

    return {
        "iterations": iterations,
        "aggregate_complexity": round(aggregate_index, 3),
        "mean_complexity": round(aggregate_index / iterations, 3),
        "complexity_gradient": round(float(gradient), 3),
        "peak_complexity": round(float(peak), 3),
        "documents_available": len(document_pool),
        "milestones_available": len(milestone_pool),
        "level_distribution": {
            f"level_{level}": count for level, count in sorted(level_breakdown.items())
        },
        "phases": phases,
        "insights": insights,
        "final_summary": phases[-1]["summary"] if phases else "",
    }


>>>>>>> 9d9f6fb0
def assess_alignment_signals(
    signals: Mapping[str, float],
    *,
    target: float = 0.75,
) -> dict[str, object]:
    """Score alignment signals against a target threshold."""

    if not 0 < target <= 1:
        raise ValueError("target must be between 0 and 1")
    if not signals:
        raise ValueError("at least one signal is required")

    normalised: dict[str, float] = {}
    for name, raw_value in signals.items():
        key = str(name).strip()
        if not key:
            raise ValueError("signal names cannot be empty")
        try:
            value = float(raw_value)
        except (TypeError, ValueError) as exc:
            raise ValueError(f"invalid score for {name!r}") from exc
        if not isfinite(value) or not 0 <= value <= 1:
            raise ValueError("signal scores must be finite values between 0 and 1")
        normalised[key] = value

    scores = list(normalised.values())
    average = sum(scores) / len(scores)
    variability = pstdev(scores) if len(scores) > 1 else 0.0
    cohesion = max(0.0, 1 - variability)
    gap = target - average
    if average >= target:
        classification = "aligned"
    elif average >= target - 0.1:
        classification = "watch"
    else:
        classification = "realign"

    total_score = sum(scores)
    contributions = [
        {
            "name": name,
            "score": round(score, 3),
            "weight": round(score / total_score, 3) if total_score else 0.0,
        }
        for name, score in sorted(
            normalised.items(), key=lambda entry: entry[1], reverse=True
        )
    ]

    strongest = contributions[0]["name"]
    weakest = contributions[-1]["name"]

    return {
        "target": round(target, 2),
        "average_score": round(average, 3),
        "gap": round(gap, 3),
        "classification": classification,
        "cohesion": round(cohesion, 3),
        "signals": contributions,
        "focus": {"strongest": strongest, "weakest": weakest},
    }


def evaluate_operational_readiness(
    capabilities: Sequence[Mapping[str, object]],
    *,
    horizon_weeks: int = 12,
) -> dict[str, object]:
    """Compute readiness indicators across a set of capabilities."""

    if horizon_weeks <= 0:
        raise ValueError("horizon_weeks must be positive")
    if not capabilities:
        raise ValueError("at least one capability is required")

    parsed: list[dict[str, object]] = []
    scores: list[float] = []
    recommendations: list[str] = []
    for capability in capabilities:
        try:
            name = str(capability["name"]).strip()
            coverage = float(capability.get("coverage", 0))
            automation = float(capability.get("automation", 0))
            runbooks = int(capability.get("runbooks", 0))
            incidents = int(capability.get("incidents", 0))
        except (KeyError, TypeError, ValueError) as exc:
            raise ValueError("invalid capability specification") from exc
        if not name:
            raise ValueError("capability name cannot be empty")
        for value in (coverage, automation):
            if not isfinite(value) or not 0 <= value <= 1:
                raise ValueError("coverage and automation must be between 0 and 1")
        if runbooks < 0 or incidents < 0:
            raise ValueError("runbooks and incidents must be non-negative")

        runbook_score = min(runbooks / 3, 1)
        incident_penalty = min(incidents / max(horizon_weeks / 4, 1), 2)
        resilience = max(0.0, 1 - incident_penalty / 2)
        composite = round(
            0.4 * coverage + 0.3 * automation + 0.2 * runbook_score + 0.1 * resilience,
            3,
        )
        status = "ready" if composite >= 0.75 else "attention" if composite >= 0.55 else "critical"
        parsed.append(
            {
                "name": name,
                "score": composite,
                "coverage": round(coverage, 2),
                "automation": round(automation, 2),
                "runbooks": runbooks,
                "incidents": incidents,
                "status": status,
            }
        )
        scores.append(composite)
        if status != "ready":
            recommendations.append(
                f"Improve {name} via runbook depth and automation hardening"
            )

    average_score = sum(scores) / len(scores)
    classification = (
        "stable" if average_score >= 0.75 else "elevated" if average_score >= 0.55 else "at-risk"
    )

    return {
        "horizon_weeks": horizon_weeks,
        "readiness_index": round(average_score, 3),
        "classification": classification,
        "capabilities": parsed,
        "recommendations": recommendations[:5],
    }


def forecast_portfolio_throughput(
    initiatives: Sequence[Mapping[str, object]],
    *,
    velocity: float = 8,
    horizon_weeks: int = 12,
) -> dict[str, object]:
    """Create a lightweight throughput forecast for a portfolio of initiatives."""

    if velocity <= 0:
        raise ValueError("velocity must be positive")
    if horizon_weeks <= 0:
        raise ValueError("horizon_weeks must be positive")
    if not initiatives:
        raise ValueError("at least one initiative is required")

    class Initiative:
        def __init__(
            self,
            name: str,
            impact: float,
            effort: float,
            confidence: float,
            dependencies: Sequence[str],
        ) -> None:
            self.name = name
            self.impact = impact
            self.effort = effort
            self.confidence = confidence
            self.dependencies = [dep for dep in dependencies if dep]
            value_density = impact / max(effort, 1)
            self.priority = value_density * confidence
            self.remaining_effort = effort

    registry: dict[str, Initiative] = {}
    for entry in initiatives:
        try:
            name = str(entry["name"]).strip()
            impact = float(entry.get("impact", 0))
            effort = float(entry.get("effort", 0))
            confidence = float(entry.get("confidence", 0.7))
            dependencies = entry.get("dependencies", [])
        except (KeyError, TypeError, ValueError) as exc:
            raise ValueError("invalid initiative specification") from exc
        if not name:
            raise ValueError("initiative name cannot be empty")
        if any(not isfinite(value) or value <= 0 for value in (impact, effort)):
            raise ValueError("impact and effort must be positive numbers")
        if not isfinite(confidence) or not 0 < confidence <= 1:
            raise ValueError("confidence must be between 0 and 1")
        if isinstance(dependencies, str):
            dependencies = [
                dep.strip() for dep in dependencies.split(",") if dep.strip()
            ]
        elif not isinstance(dependencies, Sequence):
            raise ValueError("dependencies must be a sequence")
        registry[name] = Initiative(name, impact, effort, confidence, dependencies)

    ordered: list[Initiative] = []
    resolved: set[str] = set()
    pending = dict(registry)
    while pending:
        ready = [
            initiative
            for initiative in pending.values()
            if all(dep in resolved or dep not in registry for dep in initiative.dependencies)
        ]
        if not ready:
            raise ValueError("cyclic or missing dependencies detected")
        ready.sort(key=lambda item: (item.priority, item.confidence), reverse=True)
        for initiative in ready:
            ordered.append(initiative)
            resolved.add(initiative.name)
            pending.pop(initiative.name)

    schedule: list[dict[str, object]] = []
    backlog = ordered.copy()
    sprint = 1
    week_cursor = 0
    while backlog and week_cursor < horizon_weeks:
        capacity = velocity
        assigned: list[dict[str, object]] = []
        while backlog and capacity > 0:
            initiative = backlog[0]
            load = min(initiative.remaining_effort, capacity)
            initiative.remaining_effort -= load
            capacity -= load
            assigned.append(
                {
                    "name": initiative.name,
                    "allocated_effort": round(load, 2),
                    "confidence": round(initiative.confidence, 2),
                }
            )
            if initiative.remaining_effort <= 0:
                backlog.pop(0)
        if not assigned:
            break
        schedule.append(
            {
                "sprint": sprint,
                "start_week": week_cursor,
                "end_week": min(week_cursor + 1, horizon_weeks),
                "load": round(1 - capacity / velocity, 2),
                "initiatives": assigned,
            }
        )
        sprint += 1
        week_cursor += 1

    total_impact = sum(item.impact for item in ordered)
    weighted_confidence = (
        sum(item.confidence * item.impact for item in ordered) / total_impact
        if total_impact
        else 0
    )

    return {
        "throughput_capacity": velocity,
        "horizon_weeks": horizon_weeks,
        "priority_order": [
            {
                "name": item.name,
                "priority": round(item.priority, 3),
                "dependencies": item.dependencies,
            }
            for item in ordered
        ],
        "portfolio_value": round(total_impact, 2),
        "confidence_projection": round(weighted_confidence, 3),
        "sprint_plan": schedule,
    }


_CASCADE_COMPLEXITY_WEIGHTS = {
    "numbers": 1.0,
    "alignment": 1.1,
    "text": 1.2,
    "strategy": 1.4,
    "capacity": 1.5,
    "timeline": 1.6,
    "readiness": 1.7,
    "resilience": 1.8,
    "portfolio": 1.9,
    "throughput": 2.0,
}


def execute_complexity_cascade(
    stages: Sequence[Mapping[str, object]] | Sequence[CascadeStage],
    *,
    default_start: datetime | None = None,
) -> dict[str, object]:
    """Execute progressively complex analytical stages defined in ``stages``.

    Each stage dictionary must contain a ``type`` field referencing one of the
    supported progressive helpers (numbers, text, timeline, strategy, capacity,
    alignment, readiness, resilience, portfolio, or throughput). Parameters for
    the underlying helper should be provided via the ``params`` mapping.
    """

    if not stages:
        raise ValueError("provide at least one cascade stage")

    parsed: list[CascadeStage] = [
        stage if isinstance(stage, CascadeStage) else CascadeStage.from_mapping(stage)
        for stage in stages
    ]

    start_anchor = _normalise_datetime(default_start)
    stage_results: list[dict[str, object]] = []
    insights: list[str] = []
    distribution: Counter[str] = Counter()
    complexity_score = 0.0
    previous_payload: dict[str, object] | None = None

    for index, stage in enumerate(parsed, 1):
        payload = _run_cascade_stage(stage, default_start=start_anchor)
        entry: dict[str, object] = {
            "name": stage.name,
            "type": stage.kind,
            "payload": payload,
        }
        insight = _summarise_stage_insight(
            stage.kind, payload, previous_payload=previous_payload
        )
        if insight:
            entry["insight"] = insight
            insights.append(f"{stage.name}: {insight}")
        stage_results.append(entry)
        distribution[stage.kind] += 1
        complexity_score += _CASCADE_COMPLEXITY_WEIGHTS.get(stage.kind, 1.0) * (
            1 + index / 10
        )
        previous_payload = payload

    return {
        "start_reference": _format_iso(start_anchor),
        "stage_count": len(stage_results),
        "stage_type_distribution": dict(distribution),
        "stages": stage_results,
        "insights": insights,
        "complexity_score": round(complexity_score, 3),
    }


def _run_cascade_stage(
    stage: CascadeStage,
    *,
    default_start: datetime | None,
) -> dict[str, object]:
    params = stage.params
    if stage.kind == "numbers":
        count = int(params.get("count", 8))
        return generate_numeric_intelligence(count)
    if stage.kind == "text":
        documents = _coerce_string_sequence(params.get("documents"), "documents")
        return analyze_text_corpus(documents)
    if stage.kind == "timeline":
        milestones = _coerce_sequence_of_mappings(params.get("milestones"), "milestones")
        start = _ensure_datetime(params.get("start"), default_start)
        return simulate_delivery_timeline(milestones, start=start)
    if stage.kind == "strategy":
        options = _coerce_sequence_of_mappings(params.get("options"), "options")
        criteria = _coerce_float_mapping(params.get("criteria"), "criteria")
        return evaluate_strategy_matrix(options, criteria)
    if stage.kind == "capacity":
        capacity = _coerce_float_mapping(params.get("capacity"), "capacity")
        tasks = _coerce_sequence_of_mappings(params.get("tasks"), "tasks")
        cycle = float(params.get("cycle_length_days", 14.0))
        return plan_capacity_allocation(capacity, tasks, cycle_length_days=cycle)
    if stage.kind == "alignment":
        signals = _coerce_float_mapping(params.get("signals"), "signals")
        target = float(params.get("target", 0.75))
        return assess_alignment_signals(signals, target=target)
    if stage.kind == "readiness":
        capabilities = _coerce_sequence_of_mappings(
            params.get("capabilities"), "capabilities"
        )
        horizon = int(params.get("horizon_weeks", 12))
        return evaluate_operational_readiness(capabilities, horizon_weeks=horizon)
    if stage.kind == "resilience":
        events = _coerce_sequence_of_mappings(params.get("events"), "events")
        horizon = float(params.get("horizon_hours", 168.0))
        start = _ensure_datetime(params.get("start"), default_start)
        return forecast_operational_resilience(events, start=start, horizon_hours=horizon)
    if stage.kind == "portfolio":
        initiatives = _coerce_sequence_of_mappings(
            params.get("initiatives"), "initiatives"
        )
        start = _ensure_datetime(params.get("start"), default_start)
        return simulate_portfolio_outcomes(initiatives, start=start)
    if stage.kind == "throughput":
        initiatives = _coerce_sequence_of_mappings(
            params.get("initiatives"), "initiatives"
        )
        velocity = float(params.get("velocity", 8))
        horizon_weeks = int(params.get("horizon_weeks", 12))
        return forecast_portfolio_throughput(
            initiatives, velocity=velocity, horizon_weeks=horizon_weeks
        )
    raise ValueError(f"unsupported cascade stage type '{stage.kind}'")


def _summarise_stage_insight(
    stage_type: str,
    payload: Mapping[str, object],
    *,
    previous_payload: Mapping[str, object] | None,
) -> str | None:
    if stage_type == "numbers":
        sequence = payload.get("sequence", [])
        if sequence:
            return f"sequence peaked at {sequence[-1]}"
    elif stage_type == "text":
        readability = payload.get("readability")
        vocab = payload.get("vocabulary")
        if readability and vocab is not None:
            return f"readability {readability} across {vocab} terms"
    elif stage_type == "timeline":
        risk = payload.get("risk", {})
        classification = risk.get("classification")
        total_days = payload.get("total_days")
        if classification:
            return f"timeline spans {total_days} days ({classification} risk)"
    elif stage_type == "strategy":
        best = payload.get("best_option", {})
        if best:
            return f"best option {best.get('name')} scored {best.get('score')}"
    elif stage_type == "capacity":
        summary = payload.get("summary", {})
        overloaded = len(summary.get("critical_teams", []) or [])
        return f"capacity plan flagged {overloaded} overloaded team(s)"
    elif stage_type == "alignment":
        return f"alignment {payload.get('classification')} with gap {payload.get('gap')}"
    elif stage_type == "readiness":
        return f"readiness index {payload.get('readiness_index')} ({payload.get('classification')})"
    elif stage_type == "resilience":
        risk = payload.get("risk", {})
        return f"resilience score {payload.get('resilience_score')} ({risk.get('classification')})"
    elif stage_type == "portfolio":
        portfolio = payload.get("portfolio", {})
        return f"portfolio value {portfolio.get('weighted_value')} ({portfolio.get('risk_classification')})"
    elif stage_type == "throughput":
        return (
            f"throughput horizon {payload.get('horizon_weeks')}w with confidence "
            f"{payload.get('confidence_projection')}"
        )
    if previous_payload and stage_type == "timeline":  # pragma: no cover - defensive
        return "timeline contextualised against previous stage"
    return None


def _coerce_sequence_of_mappings(value: object, label: str) -> list[Mapping[str, object]]:
    if not isinstance(value, Sequence) or not value:
        raise ValueError(f"{label} must be a non-empty sequence of objects")
    result: list[Mapping[str, object]] = []
    for idx, entry in enumerate(value):
        if isinstance(entry, Mapping):
            result.append(dict(entry))
        else:
            raise ValueError(f"{label} entry at index {idx} must be a mapping")
    return result


def _coerce_string_sequence(value: object, label: str) -> list[str]:
    if isinstance(value, str):
        candidates = [value]
    elif isinstance(value, Sequence):
        candidates = [str(item) for item in value]
    else:
        raise ValueError(f"{label} must be a string or sequence of strings")
    cleaned = [text.strip() for text in candidates if text.strip()]
    if not cleaned:
        raise ValueError(f"{label} must include at least one non-empty entry")
    return cleaned


def _coerce_float_mapping(value: object, label: str) -> dict[str, float]:
    if not isinstance(value, Mapping) or not value:
        raise ValueError(f"{label} must be a non-empty mapping")
    result: dict[str, float] = {}
    for key, raw in value.items():
        name = str(key).strip()
        if not name:
            raise ValueError(f"{label} keys must be non-empty strings")
        try:
            result[name] = float(raw)
        except (TypeError, ValueError) as exc:
            raise ValueError(f"{label} value for {name!r} must be numeric") from exc
    return result<|MERGE_RESOLUTION|>--- conflicted
+++ resolved
@@ -511,10 +511,7 @@
         "alerts": alerts,
     }
 
-<<<<<<< HEAD
-=======
-
->>>>>>> 9d9f6fb0
+
 def plan_capacity_allocation(
     team_capacity: Mapping[str, float],
     tasks: Sequence[Mapping[str, object]] | Sequence[WorkItem],
@@ -809,8 +806,6 @@
         "timeline_stage": timeline_payload,
     }
 
-<<<<<<< HEAD
-=======
 
 def complexity_evolution_series(
     iterations: int,
@@ -928,7 +923,6 @@
     }
 
 
->>>>>>> 9d9f6fb0
 def assess_alignment_signals(
     signals: Mapping[str, float],
     *,
