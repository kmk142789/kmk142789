--- conflicted
+++ resolved
@@ -4,27 +4,21 @@
 from collections import Counter
 from dataclasses import dataclass
 from datetime import datetime, timedelta, timezone
-<<<<<<< HEAD
 import math
-=======
 from math import isfinite
 from statistics import pstdev
->>>>>>> e4f471eb
 from typing import Iterable, Mapping, Sequence
 
 __all__ = [
     "generate_numeric_intelligence",
     "analyze_text_corpus",
     "simulate_delivery_timeline",
-<<<<<<< HEAD
     "plan_capacity_allocation",
     "simulate_portfolio_outcomes",
-=======
     "progressive_complexity_suite",
     "assess_alignment_signals",
     "evaluate_operational_readiness",
     "forecast_portfolio_throughput",
->>>>>>> e4f471eb
 ]
 
 
@@ -273,7 +267,6 @@
     }
 
 
-<<<<<<< HEAD
 def plan_capacity_allocation(
     team_capacity: Mapping[str, float],
     tasks: Sequence[Mapping[str, object]] | Sequence[WorkItem],
@@ -473,7 +466,6 @@
     }
 
     return {"initiatives": initiatives_payload, "portfolio": portfolio_summary}
-=======
 def progressive_complexity_suite(
     level: int,
     *,
@@ -831,5 +823,4 @@
         "portfolio_value": round(total_impact, 2),
         "confidence_projection": round(weighted_confidence, 3),
         "sprint_plan": schedule,
-    }
->>>>>>> e4f471eb
+    }