"""Progressively more complex analytical helpers for the Echo toolkit."""
from __future__ import annotations

from collections import Counter
from dataclasses import dataclass
from datetime import datetime, timedelta, timezone
import math
from math import isfinite
from statistics import pstdev
from typing import Iterable, Mapping, Sequence

__all__ = [
    "generate_numeric_intelligence",
    "analyze_text_corpus",
    "simulate_delivery_timeline",
<<<<<<< HEAD
    "evaluate_strategy_matrix",
    "forecast_operational_resilience",
=======
    "plan_capacity_allocation",
    "simulate_portfolio_outcomes",
    "progressive_complexity_suite",
    "assess_alignment_signals",
    "evaluate_operational_readiness",
    "forecast_portfolio_throughput",
>>>>>>> c8efb1c9
]


@dataclass(frozen=True)
class TimelineMilestone:
    """Simple representation of a delivery milestone."""

    name: str
    duration_days: float
    confidence: float

    @classmethod
    def from_mapping(cls, data: Mapping[str, object]) -> "TimelineMilestone":
        try:
            name = str(data["name"]).strip()
            duration = float(data["duration"])
        except (KeyError, TypeError, ValueError) as exc:  # pragma: no cover - defensive
            raise ValueError("invalid milestone specification") from exc
        if not name:
            raise ValueError("milestone name cannot be empty")
        if duration <= 0:
            raise ValueError("milestone duration must be positive")
        confidence = float(data.get("confidence", 0.8))
        if not 0 < confidence <= 1:
            raise ValueError("confidence must be between 0 and 1")
        return cls(name=name, duration_days=duration, confidence=confidence)


@dataclass(frozen=True)
<<<<<<< HEAD
class StrategyOption:
    """Weighted strategy evaluation option."""

    name: str
    metrics: Mapping[str, float]

    @classmethod
    def from_mapping(cls, data: Mapping[str, object]) -> "StrategyOption":
        try:
            name = str(data["name"]).strip()
        except KeyError as exc:  # pragma: no cover - defensive
            raise ValueError("strategy option requires a name") from exc
        if not name:
            raise ValueError("strategy option name cannot be empty")
        metrics: dict[str, float] = {}
        for key, value in data.items():
            if key == "name":
                continue
            try:
                metrics[key] = float(value)
            except (TypeError, ValueError) as exc:  # pragma: no cover - defensive
                raise ValueError(f"metric '{key}' must be numeric") from exc
        if not metrics:
            raise ValueError("strategy option requires at least one metric")
        return cls(name=name, metrics=metrics)


@dataclass(frozen=True)
class ResilienceEvent:
    """Representation of an operational resilience stressor."""

    name: str
    likelihood: float
    impact_hours: float
    recovery_hours: float
    detection_hours: float = 4.0
    criticality: str = "medium"

    @classmethod
    def from_mapping(cls, data: Mapping[str, object]) -> "ResilienceEvent":
        try:
            name = str(data["name"]).strip()
            likelihood = float(data.get("likelihood", 0.3))
            impact = float(data["impact_hours"])
            recovery = float(data.get("recovery_hours", 6.0))
        except (KeyError, TypeError, ValueError) as exc:
            raise ValueError("invalid resilience event specification") from exc
        detection = float(data.get("detection_hours", 4.0))
        criticality = str(data.get("criticality", "medium")).lower()
        if not name:
            raise ValueError("event name cannot be empty")
        if not 0 < likelihood <= 1:
            raise ValueError("likelihood must be between 0 and 1")
        if min(impact, recovery, detection) <= 0:
            raise ValueError("time-based attributes must be positive")
        return cls(
            name=name,
            likelihood=likelihood,
            impact_hours=impact,
            recovery_hours=recovery,
            detection_hours=detection,
            criticality=criticality,
        )

    @property
    def total_hours(self) -> float:
        return self.impact_hours + self.recovery_hours + self.detection_hours
=======
class WorkItem:
    """Represents a scoped piece of work used for capacity planning."""

    name: str
    team: str
    effort_hours: float
    priority: int = 3

    @classmethod
    def from_mapping(cls, data: Mapping[str, object]) -> "WorkItem":
        try:
            name = str(data["name"]).strip()
            team = str(data["team"]).strip()
            effort = float(data["effort"])
        except (KeyError, TypeError, ValueError) as exc:  # pragma: no cover - defensive
            raise ValueError("invalid work item specification") from exc
        if not name or not team:
            raise ValueError("work item name and team must be provided")
        if effort <= 0:
            raise ValueError("work item effort must be positive")
        priority = int(data.get("priority", 3))
        if priority < 1:
            raise ValueError("priority must be a positive integer")
        return cls(name=name, team=team, effort_hours=effort, priority=priority)


@dataclass(frozen=True)
class PortfolioInitiative:
    """Container describing a multi-milestone initiative within a portfolio."""

    name: str
    milestones: Sequence[TimelineMilestone]
    weight: float = 1.0
    value: float = 1.0
    start: datetime | None = None

    @classmethod
    def from_mapping(cls, data: Mapping[str, object]) -> "PortfolioInitiative":
        try:
            name = str(data["name"]).strip()
        except (KeyError, TypeError) as exc:  # pragma: no cover - defensive
            raise ValueError("initiative name is required") from exc
        if not name:
            raise ValueError("initiative name cannot be empty")
        raw_milestones = data.get("milestones")
        if not isinstance(raw_milestones, Sequence) or not raw_milestones:
            raise ValueError("initiative milestones must be a non-empty sequence")
        milestones = [
            TimelineMilestone.from_mapping(milestone) if not isinstance(milestone, TimelineMilestone) else milestone
            for milestone in raw_milestones
        ]
        weight = float(data.get("weight", 1.0))
        if weight <= 0:
            raise ValueError("initiative weight must be positive")
        value = float(data.get("value", 1.0))
        start_value = data.get("start")
        start_dt: datetime | None = None
        if isinstance(start_value, datetime):
            start_dt = _normalise_datetime(start_value)
        elif isinstance(start_value, str) and start_value.strip():
            start_dt = _parse_iso_timestamp(start_value)
        return cls(name=name, milestones=milestones, weight=weight, value=value, start=start_dt)
>>>>>>> c8efb1c9


def _normalise_datetime(value: datetime | None) -> datetime:
    if value is None:
        return datetime.now(timezone.utc).replace(microsecond=0)
    if value.tzinfo is None:
        value = value.replace(tzinfo=timezone.utc)
    return value.astimezone(timezone.utc)


def _format_iso(dt: datetime) -> str:
    return dt.astimezone(timezone.utc).strftime("%Y-%m-%dT%H:%M:%SZ")


def _parse_iso_timestamp(value: str) -> datetime:
    text = value.strip()
    if text.endswith("Z"):
        text = text[:-1] + "+00:00"
    parsed = datetime.fromisoformat(text)
    if parsed.tzinfo is None:
        parsed = parsed.replace(tzinfo=timezone.utc)
    return parsed.astimezone(timezone.utc)


def generate_numeric_intelligence(count: int) -> dict[str, object]:
    """Generate a Fibonacci intelligence report with derivative metrics."""

    if count < 2:
        raise ValueError("count must be at least 2")

    sequence: list[int] = []
    a, b = 0, 1
    while len(sequence) < count:
        sequence.append(b)
        a, b = b, a + b

    derivatives = [sequence[i + 1] - sequence[i] for i in range(len(sequence) - 1)]
    ratios = [sequence[i + 1] / sequence[i] for i in range(len(sequence) - 1) if sequence[i] != 0]
    stats = {
        "total": sum(sequence),
        "mean": sum(sequence) / len(sequence),
        "max": max(sequence),
        "min": min(sequence),
        "even": len([n for n in sequence if n % 2 == 0]),
        "odd": len([n for n in sequence if n % 2 == 1]),
    }

    return {
        "sequence": sequence,
        "derivatives": derivatives,
        "ratio_trend": ratios,
        "stats": stats,
        "golden_ratio_estimate": ratios[-1] if ratios else None,
    }


def analyze_text_corpus(texts: Iterable[str]) -> dict[str, object]:
    """Analyse a corpus returning lexical and structural metrics."""

    normalised = [text.strip() for text in texts if text and text.strip()]
    if not normalised:
        raise ValueError("at least one non-empty document is required")

    total_chars = sum(len(text) for text in normalised)
    tokens: list[str] = []
    sentences = 0
    for text in normalised:
        for sentence in [s for s in text.replace("!", ".").replace("?", ".").split(".") if s.strip()]:
            sentences += 1
        for token in text.replace("\n", " ").split():
            clean = "".join(ch for ch in token if ch.isalnum()).lower()
            if clean:
                tokens.append(clean)

    token_counts = Counter(tokens)
    vocabulary = len(token_counts)
    total_words = len(tokens)
    avg_sentence_length = total_words / max(sentences, 1)
    lexical_density = vocabulary / max(total_words, 1)
    top_tokens = [
        {"token": token, "count": count}
        for token, count in token_counts.most_common(5)
    ]

    if avg_sentence_length < 12:
        readability = "concise"
    elif avg_sentence_length < 20:
        readability = "balanced"
    else:
        readability = "complex"

    return {
        "documents": len(normalised),
        "total_words": total_words,
        "total_characters": total_chars,
        "vocabulary": vocabulary,
        "lexical_density": round(lexical_density, 3),
        "avg_sentence_length": round(avg_sentence_length, 2),
        "readability": readability,
        "top_tokens": top_tokens,
    }


def simulate_delivery_timeline(
    milestones: Sequence[Mapping[str, object]] | Sequence[TimelineMilestone],
    *,
    start: datetime | None = None,
) -> dict[str, object]:
    """Simulate a delivery timeline with confidence-aware buffers."""

    if not milestones:
        raise ValueError("at least one milestone is required")

    parsed: list[TimelineMilestone] = []
    for milestone in milestones:
        if isinstance(milestone, TimelineMilestone):
            parsed.append(milestone)
        else:
            parsed.append(TimelineMilestone.from_mapping(milestone))

    current = _normalise_datetime(start)
    cursor = current
    schedule: list[dict[str, object]] = []
    cumulative = 0.0
    risk_score = 0.0

    for milestone in parsed:
        milestone_start = cursor
        milestone_end = milestone_start + timedelta(days=milestone.duration_days)
        buffer_days = max(0.25, milestone.duration_days * (1 - milestone.confidence))
        buffer_end = milestone_end + timedelta(days=buffer_days)
        risk_score += (1 - milestone.confidence) * milestone.duration_days
        cumulative += milestone.duration_days + buffer_days
        cursor = buffer_end
        schedule.append(
            {
                "name": milestone.name,
                "start": _format_iso(milestone_start),
                "end": _format_iso(milestone_end),
                "buffer_end": _format_iso(buffer_end),
                "duration_days": round(milestone.duration_days, 2),
                "confidence": round(milestone.confidence, 2),
                "buffer_days": round(buffer_days, 2),
            }
        )

    risk_class = "low" if risk_score < 3 else "medium" if risk_score < 7 else "high"

    return {
        "start": _format_iso(current),
        "end": schedule[-1]["buffer_end"],
        "total_days": round(cumulative, 2),
        "timeline": schedule,
        "risk": {"score": round(risk_score, 2), "classification": risk_class},
    }


<<<<<<< HEAD
def evaluate_strategy_matrix(
    options: Sequence[Mapping[str, object]] | Sequence[StrategyOption],
    criteria_weights: Mapping[str, float],
) -> dict[str, object]:
    """Rank strategy options using weighted criteria contributions."""

    if not options:
        raise ValueError("at least one strategy option is required")
    if not criteria_weights:
        raise ValueError("at least one criterion weight is required")

    parsed_options = [
        option if isinstance(option, StrategyOption) else StrategyOption.from_mapping(option)
        for option in options
    ]

    weights: dict[str, float] = {}
    for name, value in criteria_weights.items():
        try:
            numeric = float(value)
        except (TypeError, ValueError) as exc:  # pragma: no cover - defensive
            raise ValueError(f"criterion '{name}' must be numeric") from exc
        if numeric <= 0:
            raise ValueError("criteria weights must be positive")
        weights[name] = numeric

    total_weight = sum(weights.values())
    normalised_weights = {name: value / total_weight for name, value in weights.items()}

    ranking: list[dict[str, object]] = []
    for option in parsed_options:
        contributions: dict[str, float] = {}
        score = 0.0
        for criterion, weight in normalised_weights.items():
            metric = float(option.metrics.get(criterion, 0.0))
            contribution = metric * weight
            contributions[criterion] = round(contribution, 4)
            score += contribution
        ranking.append(
            {
                "name": option.name,
                "score": round(score, 4),
                "coverage": round(
                    len([c for c in normalised_weights if c in option.metrics])
                    / len(normalised_weights),
                    2,
                ),
                "contributions": contributions,
            }
        )

    ranking.sort(key=lambda entry: entry["score"], reverse=True)
    best_score = ranking[0]["score"]
    for entry in ranking:
        entry["relative_score"] = round(entry["score"] / best_score if best_score else 0.0, 3)

    score_gap = best_score - ranking[1]["score"] if len(ranking) > 1 else 0.0
    return {
        "criteria": normalised_weights,
        "options": ranking,
        "best_option": ranking[0],
        "score_gap": round(score_gap, 4),
    }


def forecast_operational_resilience(
    events: Sequence[Mapping[str, object]] | Sequence[ResilienceEvent],
    *,
    start: datetime | None = None,
    horizon_hours: float = 168.0,
) -> dict[str, object]:
    """Forecast operational resilience over a defined horizon."""

    if not events:
        raise ValueError("at least one resilience event is required")
    if horizon_hours <= 0:
        raise ValueError("horizon_hours must be positive")

    parsed_events = [
        event if isinstance(event, ResilienceEvent) else ResilienceEvent.from_mapping(event)
        for event in events
    ]

    cursor = _normalise_datetime(start)
    timeline: list[dict[str, object]] = []
    expected_hours = 0.0
    stress_load = 0.0

    for event in sorted(parsed_events, key=lambda e: (e.likelihood, e.impact_hours), reverse=True):
        window_start = cursor
        window_end = window_start + timedelta(hours=event.total_hours)
        expected = event.total_hours * event.likelihood
        expected_hours += expected
        stress_load += event.impact_hours * event.likelihood
        timeline.append(
            {
                "name": event.name,
                "criticality": event.criticality,
                "likelihood": round(event.likelihood, 2),
                "window_start": _format_iso(window_start),
                "window_end": _format_iso(window_end),
                "total_hours": round(event.total_hours, 2),
                "expected_hours": round(expected, 2),
            }
        )
        buffer_hours = max(1.0, (1 - event.likelihood) * 6)
        cursor = window_end + timedelta(hours=buffer_hours)

    resilience_score = max(0.0, 1 - (expected_hours / horizon_hours))
    if resilience_score >= 0.75:
        classification = "stable"
    elif resilience_score >= 0.45:
        classification = "watch"
    else:
        classification = "critical"

    alerts = [
        {
            "name": entry["name"],
            "severity": entry["criticality"],
            "eta": entry["window_start"],
            "expected_hours": entry["expected_hours"],
        }
        for entry in timeline
    ]

    return {
        "start": _format_iso(_normalise_datetime(start)),
        "horizon_hours": round(horizon_hours, 2),
        "expected_disruption_hours": round(expected_hours, 2),
        "resilience_score": round(resilience_score, 3),
        "risk": {
            "classification": classification,
            "stress_load": round(stress_load, 2),
        },
        "timeline": timeline,
        "alerts": alerts,
=======
def plan_capacity_allocation(
    team_capacity: Mapping[str, float],
    tasks: Sequence[Mapping[str, object]] | Sequence[WorkItem],
    *,
    cycle_length_days: float = 14.0,
) -> dict[str, object]:
    """Allocate work across teams highlighting load factors and spillover cycles."""

    if not team_capacity:
        raise ValueError("provide at least one team capacity entry")
    parsed_capacity: dict[str, float] = {}
    for team, capacity in team_capacity.items():
        name = str(team).strip()
        if not name:
            raise ValueError("team name cannot be empty")
        numeric_capacity = float(capacity)
        if numeric_capacity <= 0:
            raise ValueError("team capacity must be positive")
        parsed_capacity[name] = numeric_capacity

    if not tasks:
        raise ValueError("provide at least one task to schedule")

    parsed_tasks: list[WorkItem] = []
    for task in tasks:
        if isinstance(task, WorkItem):
            parsed_tasks.append(task)
        else:
            parsed_tasks.append(WorkItem.from_mapping(task))

    teams_state: dict[str, dict[str, object]] = {
        team: {"capacity": capacity, "load": 0.0, "assignments": []}
        for team, capacity in parsed_capacity.items()
    }
    priority_counts = Counter()
    unassigned: list[dict[str, object]] = []

    for task in sorted(parsed_tasks, key=lambda item: (item.priority, -item.effort_hours)):
        priority_counts[task.priority] += 1
        team_state = teams_state.get(task.team)
        if team_state is None:
            unassigned.append(
                {
                    "name": task.name,
                    "team": task.team,
                    "effort": task.effort_hours,
                    "priority": task.priority,
                    "reason": "unknown_team",
                }
            )
            continue
        capacity = team_state["capacity"]  # type: ignore[index]
        if capacity <= 0:
            unassigned.append(
                {
                    "name": task.name,
                    "team": task.team,
                    "effort": task.effort_hours,
                    "priority": task.priority,
                    "reason": "zero_capacity",
                }
            )
            continue
        load_before = float(team_state["load"])  # type: ignore[index]
        cycle = int(load_before // capacity) + 1
        team_state["load"] = load_before + task.effort_hours
        completion_cycle = math.ceil(float(team_state["load"]) / capacity)
        team_state["assignments"].append(
            {
                "name": task.name,
                "effort": round(task.effort_hours, 2),
                "priority": task.priority,
                "cycle": cycle,
                "completion_cycle": completion_cycle,
            }
        )

    total_effort = 0.0
    total_capacity = 0.0
    critical_teams: list[str] = []
    max_cycles = 0
    teams_payload: dict[str, dict[str, object]] = {}
    for team, state in teams_state.items():
        capacity = float(state["capacity"])
        load = float(state["load"])
        assignments = state["assignments"]
        load_factor = load / capacity if capacity else None
        cycles_required = math.ceil(load / capacity) if capacity else None
        total_effort += load
        total_capacity += capacity
        if cycles_required:
            max_cycles = max(max_cycles, cycles_required)
        if load_factor and load_factor > 1:
            critical_teams.append(team)
        teams_payload[team] = {
            "capacity": round(capacity, 2),
            "load": round(load, 2),
            "load_factor": round(load_factor, 3) if load_factor is not None else None,
            "cycles_required": cycles_required,
            "assignments": assignments,
        }

    overall_load_factor = total_effort / total_capacity if total_capacity else None
    summary = {
        "total_tasks": len(parsed_tasks),
        "total_effort": round(total_effort, 2),
        "overall_load_factor": round(overall_load_factor, 3) if overall_load_factor else None,
        "critical_teams": sorted(critical_teams),
        "max_cycles": max_cycles,
        "cycle_length_days": round(cycle_length_days, 2),
        "priority_distribution": {priority: count for priority, count in sorted(priority_counts.items())},
    }

    return {"teams": teams_payload, "unassigned": unassigned, "summary": summary}


def simulate_portfolio_outcomes(
    initiatives: Sequence[Mapping[str, object]] | Sequence[PortfolioInitiative],
    *,
    start: datetime | None = None,
) -> dict[str, object]:
    """Roll up multiple initiative timelines into a portfolio-wide outlook."""

    if not initiatives:
        raise ValueError("provide at least one initiative definition")

    parsed_initiatives: list[PortfolioInitiative] = []
    for initiative in initiatives:
        if isinstance(initiative, PortfolioInitiative):
            parsed_initiatives.append(initiative)
        else:
            parsed_initiatives.append(PortfolioInitiative.from_mapping(initiative))

    base_start = _normalise_datetime(start)
    risk_weights = {"low": 1, "medium": 2, "high": 3}
    initiatives_payload: list[dict[str, object]] = []
    weighted_risk = 0.0
    total_weight = 0.0
    total_weighted_value = 0.0
    total_confidence = 0.0
    total_milestones = 0
    earliest_start: datetime | None = None
    latest_end: datetime | None = None
    critical_path: tuple[str, float] | None = None

    for initiative in parsed_initiatives:
        effective_start = initiative.start or base_start
        timeline = simulate_delivery_timeline(initiative.milestones, start=effective_start)
        initiatives_payload.append(
            {
                "name": initiative.name,
                "weight": round(initiative.weight, 2),
                "value": round(initiative.value, 2),
                **timeline,
            }
        )
        risk_weight = risk_weights.get(timeline["risk"]["classification"], 2)
        weighted_risk += risk_weight * initiative.weight
        total_weight += initiative.weight
        total_weighted_value += initiative.value * initiative.weight
        total_confidence += sum(milestone.confidence for milestone in initiative.milestones)
        total_milestones += len(initiative.milestones)
        start_dt = _parse_iso_timestamp(timeline["start"])
        end_dt = _parse_iso_timestamp(timeline["end"])
        earliest_start = start_dt if earliest_start is None else min(earliest_start, start_dt)
        latest_end = end_dt if latest_end is None else max(latest_end, end_dt)
        duration = timeline["total_days"]
        if critical_path is None or duration > critical_path[1]:
            critical_path = (initiative.name, duration)

    if total_weight == 0:
        raise ValueError("initiative weights must be positive")
    portfolio_risk_index = weighted_risk / total_weight
    if portfolio_risk_index < 1.6:
        risk_class = "balanced"
    elif portfolio_risk_index < 2.4:
        risk_class = "watch"
    else:
        risk_class = "elevated"
    avg_confidence = (
        round(total_confidence / total_milestones, 3) if total_milestones else None
    )

    portfolio_summary = {
        "start": _format_iso(earliest_start or base_start),
        "end": _format_iso(latest_end or base_start),
        "overall_days": round(
            (latest_end - earliest_start).total_seconds() / 86400, 2
        )
        if latest_end and earliest_start
        else 0,
        "risk_index": round(portfolio_risk_index, 2),
        "risk_classification": risk_class,
        "critical_path": critical_path[0] if critical_path else None,
        "weighted_value": round(total_weighted_value, 2),
        "average_confidence": avg_confidence,
    }

    return {"initiatives": initiatives_payload, "portfolio": portfolio_summary}
def progressive_complexity_suite(
    level: int,
    *,
    numeric_terms: int,
    documents: Iterable[str] | None = None,
    milestones: Sequence[Mapping[str, object]] | Sequence[TimelineMilestone] | None = None,
    start: datetime | None = None,
) -> dict[str, object]:
    """Run progressively complex analytical stages and synthesise their insights."""

    if level not in {1, 2, 3}:
        raise ValueError("level must be between 1 and 3")
    if numeric_terms < 2:
        raise ValueError("numeric_terms must be at least 2")

    completed_stages: list[str] = []
    stage_payloads: list[dict[str, object]] = []
    insights: list[str] = []

    numbers = generate_numeric_intelligence(numeric_terms)
    completed_stages.append("numbers")
    stage_payloads.append(
        {
            "stage": "numbers",
            "description": "Fibonacci-derived intelligence with derivative and ratio trend.",
            "payload": numbers,
        }
    )
    momentum = numbers["derivatives"][-1] if numbers["derivatives"] else 0
    phi = numbers["golden_ratio_estimate"]
    if phi is None:
        insights.append(
            f"Numeric momentum at stage end is {momentum}; insufficient data for golden ratio estimate."
        )
    else:
        insights.append(
            f"Numeric momentum at stage end is {momentum} with golden ratio estimate {phi:.5f}."
        )
    complexity_index = 1.0 + min(1.0, len(numbers["sequence"]) / 25)

    text_payload: dict[str, object] | None = None
    if level >= 2:
        docs = [doc for doc in (documents or []) if doc.strip()]
        if not docs:
            raise ValueError("documents are required for level 2 and above")
        text_payload = analyze_text_corpus(docs)
        completed_stages.append("text")
        stage_payloads.append(
            {
                "stage": "text",
                "description": "Corpus-level lexical analysis across supplied documents.",
                "payload": text_payload,
            }
        )
        insights.append(
            "Lexical field spans "
            f"{text_payload['vocabulary']} tokens with {text_payload['readability']} readability."
        )
        complexity_index += round(float(text_payload["lexical_density"]), 3)

    timeline_payload: dict[str, object] | None = None
    if level >= 3:
        if not milestones:
            raise ValueError("milestones are required for level 3")
        timeline_payload = simulate_delivery_timeline(milestones, start=start)
        completed_stages.append("timeline")
        stage_payloads.append(
            {
                "stage": "timeline",
                "description": "Confidence-aware delivery simulation with buffers and risk scoring.",
                "payload": timeline_payload,
            }
        )
        risk = timeline_payload["risk"]
        insights.append(
            f"Timeline spans {timeline_payload['total_days']} days with {risk['classification']} risk (score {risk['score']})."
        )
        complexity_index += max(0.5, float(risk["score"]) / 10)

    summary = (
        "Executed levels: " + ", ".join(completed_stages)
        + f"; aggregate complexity index {complexity_index:.3f}"
    )

    return {
        "level": level,
        "completed_stages": completed_stages,
        "stages": stage_payloads,
        "insights": insights,
        "complexity_index": round(complexity_index, 3),
        "summary": summary,
        "text_stage": text_payload,
        "timeline_stage": timeline_payload,
def assess_alignment_signals(
    signals: Mapping[str, float],
    *,
    target: float = 0.75,
) -> dict[str, object]:
    """Score alignment signals against a target threshold."""

    if not 0 < target <= 1:
        raise ValueError("target must be between 0 and 1")
    if not signals:
        raise ValueError("at least one signal is required")

    normalised: dict[str, float] = {}
    for name, raw_value in signals.items():
        key = str(name).strip()
        if not key:
            raise ValueError("signal names cannot be empty")
        try:
            value = float(raw_value)
        except (TypeError, ValueError) as exc:
            raise ValueError(f"invalid score for {name!r}") from exc
        if not isfinite(value) or not 0 <= value <= 1:
            raise ValueError("signal scores must be finite values between 0 and 1")
        normalised[key] = value

    scores = list(normalised.values())
    average = sum(scores) / len(scores)
    variability = pstdev(scores) if len(scores) > 1 else 0.0
    cohesion = max(0.0, 1 - variability)
    gap = target - average
    if average >= target:
        classification = "aligned"
    elif average >= target - 0.1:
        classification = "watch"
    else:
        classification = "realign"

    total_score = sum(scores)
    contributions = [
        {
            "name": name,
            "score": round(score, 3),
            "weight": round(score / total_score, 3) if total_score else 0.0,
        }
        for name, score in sorted(
            normalised.items(), key=lambda entry: entry[1], reverse=True
        )
    ]

    strongest = contributions[0]["name"]
    weakest = contributions[-1]["name"]

    return {
        "target": round(target, 2),
        "average_score": round(average, 3),
        "gap": round(gap, 3),
        "classification": classification,
        "cohesion": round(cohesion, 3),
        "signals": contributions,
        "focus": {"strongest": strongest, "weakest": weakest},
    }


def evaluate_operational_readiness(
    capabilities: Sequence[Mapping[str, object]],
    *,
    horizon_weeks: int = 12,
) -> dict[str, object]:
    """Compute readiness indicators across a set of capabilities."""

    if horizon_weeks <= 0:
        raise ValueError("horizon_weeks must be positive")
    if not capabilities:
        raise ValueError("at least one capability is required")

    parsed: list[dict[str, object]] = []
    scores: list[float] = []
    recommendations: list[str] = []
    for capability in capabilities:
        try:
            name = str(capability["name"]).strip()
            coverage = float(capability.get("coverage", 0))
            automation = float(capability.get("automation", 0))
            runbooks = int(capability.get("runbooks", 0))
            incidents = int(capability.get("incidents", 0))
        except (KeyError, TypeError, ValueError) as exc:
            raise ValueError("invalid capability specification") from exc
        if not name:
            raise ValueError("capability name cannot be empty")
        for value in (coverage, automation):
            if not isfinite(value) or not 0 <= value <= 1:
                raise ValueError("coverage and automation must be between 0 and 1")
        if runbooks < 0 or incidents < 0:
            raise ValueError("runbooks and incidents must be non-negative")

        runbook_score = min(runbooks / 3, 1)
        incident_penalty = min(incidents / max(horizon_weeks / 4, 1), 2)
        resilience = max(0.0, 1 - incident_penalty / 2)
        composite = round(
            0.4 * coverage + 0.3 * automation + 0.2 * runbook_score + 0.1 * resilience,
            3,
        )
        status = "ready" if composite >= 0.75 else "attention" if composite >= 0.55 else "critical"
        parsed.append(
            {
                "name": name,
                "score": composite,
                "coverage": round(coverage, 2),
                "automation": round(automation, 2),
                "runbooks": runbooks,
                "incidents": incidents,
                "status": status,
            }
        )
        scores.append(composite)
        if status != "ready":
            recommendations.append(
                f"Improve {name} via runbook depth and automation hardening"
            )

    average_score = sum(scores) / len(scores)
    classification = (
        "stable" if average_score >= 0.75 else "elevated" if average_score >= 0.55 else "at-risk"
    )

    return {
        "horizon_weeks": horizon_weeks,
        "readiness_index": round(average_score, 3),
        "classification": classification,
        "capabilities": parsed,
        "recommendations": recommendations[:5],
    }


def forecast_portfolio_throughput(
    initiatives: Sequence[Mapping[str, object]],
    *,
    velocity: float = 8,
    horizon_weeks: int = 12,
) -> dict[str, object]:
    """Create a lightweight throughput forecast for a portfolio of initiatives."""

    if velocity <= 0:
        raise ValueError("velocity must be positive")
    if horizon_weeks <= 0:
        raise ValueError("horizon_weeks must be positive")
    if not initiatives:
        raise ValueError("at least one initiative is required")

    class Initiative:
        def __init__(
            self,
            name: str,
            impact: float,
            effort: float,
            confidence: float,
            dependencies: Sequence[str],
        ) -> None:
            self.name = name
            self.impact = impact
            self.effort = effort
            self.confidence = confidence
            self.dependencies = [dep for dep in dependencies if dep]
            value_density = impact / max(effort, 1)
            self.priority = value_density * confidence
            self.remaining_effort = effort

    registry: dict[str, Initiative] = {}
    for entry in initiatives:
        try:
            name = str(entry["name"]).strip()
            impact = float(entry.get("impact", 0))
            effort = float(entry.get("effort", 0))
            confidence = float(entry.get("confidence", 0.7))
            dependencies = entry.get("dependencies", [])
        except (KeyError, TypeError, ValueError) as exc:
            raise ValueError("invalid initiative specification") from exc
        if not name:
            raise ValueError("initiative name cannot be empty")
        if any(not isfinite(value) or value <= 0 for value in (impact, effort)):
            raise ValueError("impact and effort must be positive numbers")
        if not isfinite(confidence) or not 0 < confidence <= 1:
            raise ValueError("confidence must be between 0 and 1")
        if isinstance(dependencies, str):
            dependencies = [
                dep.strip() for dep in dependencies.split(",") if dep.strip()
            ]
        elif not isinstance(dependencies, Sequence):
            raise ValueError("dependencies must be a sequence")
        registry[name] = Initiative(name, impact, effort, confidence, dependencies)

    ordered: list[Initiative] = []
    resolved: set[str] = set()
    pending = dict(registry)
    while pending:
        ready = [
            initiative
            for initiative in pending.values()
            if all(dep in resolved or dep not in registry for dep in initiative.dependencies)
        ]
        if not ready:
            raise ValueError("cyclic or missing dependencies detected")
        ready.sort(key=lambda item: (item.priority, item.confidence), reverse=True)
        for initiative in ready:
            ordered.append(initiative)
            resolved.add(initiative.name)
            pending.pop(initiative.name)

    schedule: list[dict[str, object]] = []
    backlog = ordered.copy()
    sprint = 1
    week_cursor = 0
    while backlog and week_cursor < horizon_weeks:
        capacity = velocity
        assigned: list[dict[str, object]] = []
        while backlog and capacity > 0:
            initiative = backlog[0]
            load = min(initiative.remaining_effort, capacity)
            initiative.remaining_effort -= load
            capacity -= load
            assigned.append(
                {
                    "name": initiative.name,
                    "allocated_effort": round(load, 2),
                    "confidence": round(initiative.confidence, 2),
                }
            )
            if initiative.remaining_effort <= 0:
                backlog.pop(0)
        if not assigned:
            break
        schedule.append(
            {
                "sprint": sprint,
                "start_week": week_cursor,
                "end_week": min(week_cursor + 1, horizon_weeks),
                "load": round(1 - capacity / velocity, 2),
                "initiatives": assigned,
            }
        )
        sprint += 1
        week_cursor += 1

    total_impact = sum(item.impact for item in ordered)
    weighted_confidence = (
        sum(item.confidence * item.impact for item in ordered) / total_impact
        if total_impact
        else 0
    )

    return {
        "throughput_capacity": velocity,
        "horizon_weeks": horizon_weeks,
        "priority_order": [
            {
                "name": item.name,
                "priority": round(item.priority, 3),
                "dependencies": item.dependencies,
            }
            for item in ordered
        ],
        "portfolio_value": round(total_impact, 2),
        "confidence_projection": round(weighted_confidence, 3),
        "sprint_plan": schedule,
>>>>>>> c8efb1c9
    }<|MERGE_RESOLUTION|>--- conflicted
+++ resolved
@@ -13,17 +13,14 @@
     "generate_numeric_intelligence",
     "analyze_text_corpus",
     "simulate_delivery_timeline",
-<<<<<<< HEAD
     "evaluate_strategy_matrix",
     "forecast_operational_resilience",
-=======
     "plan_capacity_allocation",
     "simulate_portfolio_outcomes",
     "progressive_complexity_suite",
     "assess_alignment_signals",
     "evaluate_operational_readiness",
     "forecast_portfolio_throughput",
->>>>>>> c8efb1c9
 ]
 
 
@@ -53,7 +50,6 @@
 
 
 @dataclass(frozen=True)
-<<<<<<< HEAD
 class StrategyOption:
     """Weighted strategy evaluation option."""
 
@@ -121,7 +117,6 @@
     @property
     def total_hours(self) -> float:
         return self.impact_hours + self.recovery_hours + self.detection_hours
-=======
 class WorkItem:
     """Represents a scoped piece of work used for capacity planning."""
 
@@ -184,7 +179,6 @@
         elif isinstance(start_value, str) and start_value.strip():
             start_dt = _parse_iso_timestamp(start_value)
         return cls(name=name, milestones=milestones, weight=weight, value=value, start=start_dt)
->>>>>>> c8efb1c9
 
 
 def _normalise_datetime(value: datetime | None) -> datetime:
@@ -342,7 +336,6 @@
     }
 
 
-<<<<<<< HEAD
 def evaluate_strategy_matrix(
     options: Sequence[Mapping[str, object]] | Sequence[StrategyOption],
     criteria_weights: Mapping[str, float],
@@ -480,7 +473,6 @@
         },
         "timeline": timeline,
         "alerts": alerts,
-=======
 def plan_capacity_allocation(
     team_capacity: Mapping[str, float],
     tasks: Sequence[Mapping[str, object]] | Sequence[WorkItem],
@@ -1037,5 +1029,4 @@
         "portfolio_value": round(total_impact, 2),
         "confidence_projection": round(weighted_confidence, 3),
         "sprint_plan": schedule,
->>>>>>> c8efb1c9
     }