--- conflicted
+++ resolved
@@ -127,11 +127,8 @@
     evaluate_operational_readiness,
     forecast_portfolio_throughput,
     generate_numeric_intelligence,
-<<<<<<< HEAD
     plan_capacity_allocation,
-=======
     progressive_complexity_suite,
->>>>>>> e4f471eb
     simulate_delivery_timeline,
     simulate_portfolio_outcomes,
 )
@@ -987,7 +984,6 @@
     return milestones
 
 
-<<<<<<< HEAD
 def _parse_team_capacity_specs(specs: Sequence[str]) -> dict[str, float]:
     if not specs:
         raise ValueError("provide at least one --team entry")
@@ -1035,7 +1031,6 @@
 
 
 def _load_tasks_file(path: Path | None) -> list[dict[str, object]]:
-=======
 def _parse_signal_specs(specs: Sequence[str]) -> dict[str, float]:
     signals: dict[str, float] = {}
     for spec in specs:
@@ -1102,13 +1097,11 @@
 
 
 def _load_capability_file(path: Path | None) -> list[dict[str, object]]:
->>>>>>> e4f471eb
     if path is None:
         return []
     try:
         data = json.loads(path.read_text())
     except json.JSONDecodeError as exc:
-<<<<<<< HEAD
         raise ValueError("tasks file must contain a JSON array") from exc
     if not isinstance(data, list):
         raise ValueError("tasks file must contain a JSON array")
@@ -1118,7 +1111,6 @@
             raise ValueError(f"invalid task at index {idx}")
         tasks.append(dict(entry))
     return tasks
-=======
         raise ValueError("capability file must contain a JSON array") from exc
     if not isinstance(data, list):
         raise ValueError("capability file must contain a JSON array")
@@ -1160,7 +1152,6 @@
             }
         )
     return parsed
->>>>>>> e4f471eb
 
 
 def _load_portfolio_file(path: Path | None) -> list[dict[str, object]]:
@@ -1672,7 +1663,6 @@
     )
 
 
-<<<<<<< HEAD
 @complexity_app.command("capacity")
 def complexity_capacity(
     ctx: typer.Context,
@@ -1772,7 +1762,6 @@
         readable=True,
         resolve_path=True,
         help="JSON file describing the initiatives in the portfolio.",
-=======
 @complexity_app.command("cascade")
 def complexity_cascade(
     ctx: typer.Context,
@@ -1813,16 +1802,12 @@
         readable=True,
         resolve_path=True,
         help="JSON file containing an array of milestone objects for level 3.",
->>>>>>> e4f471eb
     ),
     start: Optional[str] = typer.Option(
         None,
         "--start",
-<<<<<<< HEAD
         help="Optional ISO 8601 timestamp overriding the portfolio start.",
-=======
         help="Optional ISO 8601 timestamp for the timeline stage.",
->>>>>>> e4f471eb
     ),
     json_mode: bool = typer.Option(
         False,
@@ -1831,7 +1816,6 @@
         help="Emit the raw JSON payload instead of a formatted summary.",
     ),
 ) -> None:
-<<<<<<< HEAD
     """Aggregate multiple initiative timelines into a portfolio view."""
 
     _ensure_ctx(ctx)
@@ -1840,7 +1824,6 @@
         raise typer.BadParameter("portfolio file must contain at least one initiative")
     start_dt = _parse_iso_timestamp(start) if start else None
     payload = simulate_portfolio_outcomes(initiatives, start=start_dt)
-=======
     """Execute sequential complexity stages, each more advanced than the last."""
 
     _ensure_ctx(ctx)
@@ -1870,13 +1853,11 @@
     except ValueError as exc:
         raise typer.BadParameter(str(exc)) from exc
 
->>>>>>> e4f471eb
     _set_json_mode(ctx, json_mode)
     if ctx.obj.get("json", False):
         _echo(ctx, payload)
         return
 
-<<<<<<< HEAD
     portfolio = payload["portfolio"]
     summary_lines = [
         f"Portfolio start : {portfolio['start']}",
@@ -1910,7 +1891,6 @@
             title="Initiative roll-up",
         )
     )
-=======
     console.print(payload["summary"])
     if payload["insights"]:
         insight_lines = [f"- {insight}" for insight in payload["insights"]]
@@ -1970,7 +1950,6 @@
                     title="Timeline stage",
                 )
             )
->>>>>>> e4f471eb
 
 
 @app.callback()
