"""Typer CLI providing access to the Puzzle Lab utilities."""
from __future__ import annotations

import argparse
import json
from collections import Counter
from datetime import datetime, timedelta, timezone
import math
from pathlib import Path
from types import SimpleNamespace
from typing import Any, Callable, Iterable, List, Mapping, Optional
from statistics import mean, median

try:  # pragma: no cover - optional dependency
    import typer
except ModuleNotFoundError:  # pragma: no cover - fallback defined below
    typer = None  # type: ignore[assignment]

TYPER_AVAILABLE = typer is not None

try:  # pragma: no cover - optional dependency
    from rich.console import Console
    from rich.table import Table
except ModuleNotFoundError:  # pragma: no cover - provide minimal stand-ins
    Console = None  # type: ignore[assignment]
    Table = None  # type: ignore[assignment]


if not TYPER_AVAILABLE:  # pragma: no cover - executed when typer is not installed
    class _FallbackExit(SystemExit):
        def __init__(self, code: int = 0):
            super().__init__(code)

    class _FallbackContext:
        def __init__(self) -> None:
            self.obj: dict[str, object] | None = None

    class _FallbackTyper:
        def __init__(self, *_, **__):
            self.commands: dict[str, Callable] = {}
            self.callback_fn: Callable | None = None

        def command(self, name: str | None = None):
            def decorator(func):
                command_name = name or func.__name__
                self.commands[command_name] = func
                return func

            return decorator

        def callback(self):
            def decorator(func):
                self.callback_fn = func
                return func

            return decorator

        def add_typer(self, sub_typer, name: str, **__):
            self.commands[name] = sub_typer
            return sub_typer

        def __call__(self) -> None:
            raise RuntimeError("Typer is unavailable in this environment")

    def _option(default=None, *_, **__):
        return default

    typer = SimpleNamespace(  # type: ignore[assignment]
        Typer=_FallbackTyper,
        Context=_FallbackContext,
        Option=_option,
        Argument=_option,
        Exit=_FallbackExit,
        BadParameter=ValueError,
    )

if Console is None:  # pragma: no cover - executed when rich is not installed
    class Console:  # type: ignore[override,assignment]
        def print(self, message: object) -> None:
            print(message)


if Table is None:  # pragma: no cover - executed when rich is not installed
    class Table:  # type: ignore[override,assignment]
        def __init__(self, *_, **__):
            self.rows: list[tuple] = []

        def add_column(self, *_: object, **__: object) -> None:
            return None

        def add_row(self, *values: object) -> None:
            self.rows.append(values)

FALLBACK_TABLE = Table.__module__ == __name__

from echo.deployment_meta_causal import (
    CONFIG_PATH as META_CAUSAL_CONFIG_PATH,
    MetaCausalRollout,
    load_meta_causal_config,
    plan_meta_causal_deployment,
    save_meta_causal_config,
)
from echo_puzzle_lab import (
    build_dataframe,
    ensure_map_exists,
    export_records,
    fetch_ud_metadata,
    has_ud_credentials,
    load_records,
    save_records,
    summarise,
    update_ud_records,
)
from echo.recursive_mythogenic_pulse import (
    PulseVoyageVisualizer,
    compose_voyage,
)
from echo.resonance_complex import (
    load_resonance_blueprint,
    save_resonance_report,
)
from echo.transcend import TranscendOrchestrator
from pulse_dashboard import WorkerHive

try:  # pragma: no cover - optional dependency
    from echo_puzzle_lab.charts import save_charts
except ModuleNotFoundError:  # pragma: no cover - charts require matplotlib
    save_charts = None  # type: ignore[assignment]

app = typer.Typer(help="Puzzle Lab utilities", no_args_is_help=True)
console = Console()
worker_hive = WorkerHive(project_root=Path(__file__).resolve().parent.parent)
deploy_app = typer.Typer(help="Deployment automation", no_args_is_help=True)
app.add_typer(deploy_app, name="deploy")


def _ensure_ctx(ctx: typer.Context) -> None:
    if ctx.obj is None:
        ctx.obj = {"json": False}


def _set_json_mode(ctx: typer.Context, enabled: bool) -> None:
    _ensure_ctx(ctx)
    if enabled:
        ctx.obj["json"] = True


def _normalise_iso_timestamp(value: str) -> str:
    """Normalise ISO 8601 timestamps to UTC ``YYYY-MM-DDTHH:MM:SSZ`` format."""

    text = value.strip()
    if not text:
        raise ValueError("timestamp cannot be empty")
    if text.endswith("Z"):
        text = text[:-1] + "+00:00"
    try:
        parsed = datetime.fromisoformat(text)
    except ValueError as exc:  # pragma: no cover - defensive
        raise ValueError(value) from exc
    if parsed.tzinfo is None:
        parsed = parsed.replace(tzinfo=timezone.utc)
    else:
        parsed = parsed.astimezone(timezone.utc)
    return parsed.strftime("%Y-%m-%dT%H:%M:%SZ")


def _parse_iso_timestamp(value: str | None) -> datetime | None:
    """Parse ISO 8601 timestamps returning timezone-aware datetimes when possible."""

    if not value:
        return None
    text = value.strip()
    if not text:
        return None
    if text.endswith("Z"):
        text = text[:-1] + "+00:00"
    try:
        parsed = datetime.fromisoformat(text)
    except ValueError:
        return None
    if parsed.tzinfo is None:
        return parsed.replace(tzinfo=timezone.utc)
    return parsed.astimezone(timezone.utc)


def _format_iso(timestamp: datetime | None) -> str | None:
    """Render timezone-aware datetimes as canonical ``YYYY-MM-DDTHH:MM:SSZ`` strings."""

    if timestamp is None:
        return None
    return timestamp.astimezone(timezone.utc).strftime("%Y-%m-%dT%H:%M:%SZ")


def _format_duration(seconds: float | None) -> str:
    """Render durations as ``H:MM:SS`` strings for console output."""

    if seconds is None:
        return "-"
    seconds = max(seconds, 0.0)
    whole_seconds = int(seconds)
    minutes, secs = divmod(whole_seconds, 60)
    hours, minutes = divmod(minutes, 60)
    if hours:
        return f"{hours}:{minutes:02d}:{secs:02d}"
    return f"{minutes}:{secs:02d}"


<<<<<<< HEAD
def _analyse_event_intervals(events: Iterable[Mapping[str, Any]]) -> dict[str, Any]:
    """Measure spacing between worker events to highlight idle pockets."""

    ordered: list[dict[str, Any]] = []
    for event in events:
        timestamp = _parse_iso_timestamp(event.get("timestamp"))
        if timestamp is None:
            continue
        ordered.append({
            "timestamp": timestamp,
            "name": str(event.get("name", "-")),
        })

    ordered.sort(key=lambda item: item["timestamp"])

    intervals: list[dict[str, Any]] = []
    for previous, current in zip(ordered, ordered[1:]):
        delta = max((current["timestamp"] - previous["timestamp"]).total_seconds(), 0.0)
        intervals.append(
            {
                "seconds": delta,
                "from": previous["name"],
                "to": current["name"],
                "ended_at": current["timestamp"].strftime("%Y-%m-%dT%H:%M:%SZ"),
            }
        )

    values = sorted(interval["seconds"] for interval in intervals)
    stats = {
        "event_count": len(ordered),
        "interval_count": len(intervals),
        "average_seconds": mean(values) if values else None,
        "median_seconds": median(values) if values else None,
        "p90_seconds": _percentile(values, 0.9),
        "shortest_seconds": min(values) if values else None,
        "longest_seconds": max(values) if values else None,
        "most_recent_interval_seconds": intervals[-1]["seconds"] if intervals else None,
        "most_recent_interval_finished_at": intervals[-1]["ended_at"] if intervals else None,
    }

    longest = sorted(intervals, key=lambda item: item["seconds"], reverse=True)[:5]

    return {"stats": stats, "longest_intervals": longest}
=======
def _format_hours(hours: float | None) -> str:
    """Render fractional hours as a concise human readable string."""

    if hours is None:
        return "-"
    hours = max(hours, 0.0)
    total_minutes = int(round(hours * 60))
    if total_minutes == 0 and hours > 0:
        return "<1m"
    hours_part, minutes = divmod(total_minutes, 60)
    if hours_part and minutes:
        return f"{hours_part}h {minutes}m"
    if hours_part:
        return f"{hours_part}h"
    return f"{minutes}m"
>>>>>>> b1f9cfb1


def _percentile(values: List[float], fraction: float) -> float | None:
    if not values:
        return None
    if len(values) == 1:
        return values[0]
    fraction = min(max(fraction, 0.0), 1.0)
    index = int(math.ceil(fraction * (len(values) - 1)))
    return values[index]


def _format_mapping_preview(mapping: Mapping[str, Any], *, limit: int = 3) -> str:
    """Render a concise preview of mapping contents for console output."""

    items: list[str] = []
    for index, (key, value) in enumerate(mapping.items()):
        if index >= limit:
            items.append("…")
            break
        if isinstance(value, (dict, list)):
            value_text = json.dumps(value, sort_keys=True)
        else:
            value_text = str(value)
        if len(value_text) > 40:
            value_text = f"{value_text[:37]}…"
        items.append(f"{key}={value_text}")
    return ", ".join(items)


def _aggregate_worker_events(
    events: Iterable[Mapping[str, Any]],
    *,
    command_filter: set[str] | None = None,
) -> dict[str, Any]:
    """Derive aggregate statistics from worker hive telemetry.

    Parameters
    ----------
    events:
        Worker hive telemetry records.
    command_filter:
        Optional whitelist limiting aggregation to the provided command names.
    """

    status_counts: Counter[str] = Counter()
    command_counts: Counter[str] = Counter()
    task_states: dict[str, str] = {}
    last_event_timestamp: str | None = None

    for event in events:
        status = str(event.get("status", "unknown"))
        name = str(event.get("name", "-"))
        if command_filter and name not in command_filter:
            continue
        status_counts[status] += 1
        command_counts[name] += 1

        task_id = event.get("task_id")
        if isinstance(task_id, str):
            if status in {"success", "failure", "skipped"}:
                task_states[task_id] = status
            elif status == "start":
                task_states.setdefault(task_id, "active")
            else:
                task_states.setdefault(task_id, "active")

        timestamp = event.get("timestamp")
        if isinstance(timestamp, str):
            if last_event_timestamp is None or timestamp > last_event_timestamp:
                last_event_timestamp = timestamp

    active_tasks = sum(1 for state in task_states.values() if state == "active")

    return {
        "total_events": sum(status_counts.values()),
        "status_counts": dict(status_counts),
        "command_activity": dict(command_counts),
        "unique_commands": len(command_counts),
        "active_tasks": active_tasks,
        "last_event": last_event_timestamp,
    }


def _derive_task_metrics(events: Iterable[Mapping[str, Any]]) -> dict[str, Any]:
    """Compute lifecycle analytics from worker hive telemetry."""

    tasks: dict[str, dict[str, Any]] = {}
    for event in events:
        task_id = event.get("task_id")
        if not isinstance(task_id, str):
            continue
        status = str(event.get("status", "")).lower()
        name = str(event.get("name", "-"))
        timestamp = _parse_iso_timestamp(event.get("timestamp"))
        task_state = tasks.setdefault(
            task_id,
            {
                "name": name,
                "start": None,
                "end": None,
                "status": None,
                "progress_updates": 0,
                "last_progress": None,
            },
        )
        task_state["name"] = name
        if status == "start" and timestamp:
            task_state["start"] = timestamp
        elif status in {"success", "failure", "skipped"}:
            if timestamp:
                task_state["end"] = timestamp
            task_state["status"] = status
        elif status == "progress":
            task_state["progress_updates"] += 1
            if timestamp:
                task_state["last_progress"] = timestamp

    completed: list[dict[str, Any]] = []
    active: list[dict[str, Any]] = []
    duration_values: list[float] = []
    now = datetime.now(timezone.utc)

    for task_id, state in tasks.items():
        start = state.get("start")
        if start is None:
            continue
        end = state.get("end")
        status = state.get("status") or "active"
        if end is not None:
            duration = max((end - start).total_seconds(), 0.0)
            duration_values.append(duration)
            completed.append(
                {
                    "task_id": task_id,
                    "name": state["name"],
                    "status": status,
                    "duration_seconds": duration,
                    "finished_at": end.strftime("%Y-%m-%dT%H:%M:%SZ"),
                }
            )
        else:
            last_progress = state.get("last_progress") or start
            age = max((now - start).total_seconds(), 0.0)
            since_heartbeat = max((now - last_progress).total_seconds(), 0.0)
            active.append(
                {
                    "task_id": task_id,
                    "name": state["name"],
                    "age_seconds": age,
                    "last_heartbeat_seconds": since_heartbeat,
                    "progress_updates": state["progress_updates"],
                }
            )

    completed.sort(key=lambda item: item["duration_seconds"], reverse=True)
    active.sort(key=lambda item: item["age_seconds"], reverse=True)

    duration_values.sort()
    avg_duration = mean(duration_values) if duration_values else None
    p90_duration = _percentile(duration_values, 0.9)

    stats = {
        "completed_total": len(completed),
        "success_total": sum(1 for task in completed if task["status"] == "success"),
        "failure_total": sum(1 for task in completed if task["status"] == "failure"),
        "skipped_total": sum(1 for task in completed if task["status"] == "skipped"),
        "active_total": len(active),
        "average_duration_seconds": avg_duration,
        "p90_duration_seconds": p90_duration,
    }
    if stats["completed_total"]:
        stats["failure_rate"] = stats["failure_total"] / stats["completed_total"]
    else:
        stats["failure_rate"] = 0.0

    recent_failures = [task for task in completed if task["status"] == "failure"]
    recent_failures.sort(key=lambda item: item.get("finished_at", ""), reverse=True)

    return {
        "stats": stats,
        "slowest_tasks": completed[:5],
        "active_tasks": active[:5],
        "recent_failures": recent_failures[:5],
    }


def _compute_command_performance(
    events: Iterable[Mapping[str, Any]],
    *,
    now: datetime | None = None,
) -> dict[str, Any]:
    """Summarise health signals per command from worker hive telemetry."""

    tasks: dict[str, dict[str, Any]] = {}
    for event in events:
        task_id = event.get("task_id")
        if not isinstance(task_id, str):
            continue
        status = str(event.get("status", "")).lower()
        name = str(event.get("name", "-"))
        timestamp = _parse_iso_timestamp(event.get("timestamp"))
        task_state = tasks.setdefault(
            task_id,
            {
                "name": name,
                "start": None,
                "end": None,
                "status": None,
                "last_progress": None,
            },
        )
        task_state["name"] = name
        if status == "start" and timestamp:
            task_state["start"] = timestamp
        elif status in {"success", "failure", "skipped"}:
            if timestamp:
                task_state["end"] = timestamp
            task_state["status"] = status
        elif status == "progress" and timestamp:
            task_state["last_progress"] = timestamp

    now = now or datetime.now(timezone.utc)
    command_buckets: dict[str, dict[str, Any]] = {}
    for state in tasks.values():
        name = state["name"]
        start = state.get("start")
        if start is None:
            continue
        bucket = command_buckets.setdefault(
            name,
            {
                "completed": 0,
                "success": 0,
                "failure": 0,
                "skipped": 0,
                "active": 0,
                "durations": [],
                "last_finished": None,
                "stale_heartbeats": [],
            },
        )
        end = state.get("end")
        status = state.get("status") or "active"
        if end is not None:
            duration = max((end - start).total_seconds(), 0.0)
            bucket["completed"] += 1
            bucket["durations"].append(duration)
            bucket[status] = bucket.get(status, 0) + 1
            last_finished = bucket["last_finished"]
            if last_finished is None or end > last_finished:
                bucket["last_finished"] = end
        else:
            bucket["active"] += 1
            last_progress = state.get("last_progress") or start
            stale = max((now - last_progress).total_seconds(), 0.0)
            bucket["stale_heartbeats"].append(stale)

    command_rows: list[dict[str, Any]] = []
    for name in sorted(command_buckets.keys()):
        bucket = command_buckets[name]
        durations = sorted(bucket["durations"])
        avg_duration = mean(durations) if durations else None
        p95_duration = _percentile(durations, 0.95)
        stale_max = max(bucket["stale_heartbeats"]) if bucket["stale_heartbeats"] else None
        last_finished = bucket["last_finished"]
        command_rows.append(
            {
                "command": name,
                "completed": bucket["completed"],
                "success": bucket.get("success", 0),
                "failure": bucket.get("failure", 0),
                "skipped": bucket.get("skipped", 0),
                "active": bucket["active"],
                "average_duration_seconds": avg_duration,
                "p95_duration_seconds": p95_duration,
                "slowest_duration_seconds": max(durations) if durations else None,
                "last_finished_at": last_finished.strftime("%Y-%m-%dT%H:%M:%SZ")
                if last_finished
                else None,
                "success_rate": (
                    bucket["success"] / bucket["completed"]
                    if bucket["completed"]
                    else 0.0
                ),
                "stale_heartbeats_seconds": stale_max,
            }
        )

    totals = {
        "commands_tracked": len(command_rows),
        "completed_tasks": sum(row["completed"] for row in command_rows),
        "active_tasks": sum(row["active"] for row in command_rows),
        "failures": sum(row["failure"] for row in command_rows),
    }
    if totals["completed_tasks"]:
        totals["overall_failure_rate"] = (
            totals["failures"] / totals["completed_tasks"]
        )
    else:
        totals["overall_failure_rate"] = 0.0

    return {"commands": command_rows, "totals": totals}


def _collect_task_states(
    events: Iterable[Mapping[str, Any]], *, command_filter: str | None = None
) -> dict[str, dict[str, Any]]:
    """Normalise worker telemetry into a task-centric timeline."""

    states: dict[str, dict[str, Any]] = {}
    for event in events:
        task_id = event.get("task_id")
        if not isinstance(task_id, str):
            continue
        name = str(event.get("name", "-"))
        if command_filter and name != command_filter:
            continue
        status = str(event.get("status", "")).lower()
        timestamp = _parse_iso_timestamp(event.get("timestamp"))
        state = states.setdefault(
            task_id,
            {
                "task_id": task_id,
                "name": name,
                "start": None,
                "end": None,
                "status": None,
                "last_progress": None,
                "first_seen": None,
                "last_seen": None,
            },
        )
        state["name"] = name
        if timestamp:
            state["last_seen"] = timestamp
            if state["first_seen"] is None:
                state["first_seen"] = timestamp
        if status == "start" and timestamp:
            state["start"] = timestamp
        elif status in {"success", "failure", "skipped"}:
            if timestamp:
                state["end"] = timestamp
            state["status"] = status
        elif status == "progress" and timestamp:
            state["last_progress"] = timestamp

    return states


def _compute_peak_concurrency(
    task_states: Mapping[str, Mapping[str, Any]], *, now: datetime
) -> dict[str, Any]:
    """Calculate the moment when the most worker tasks overlapped."""

    timeline: list[tuple[datetime, int]] = []
    for state in task_states.values():
        start = state.get("start")
        if not isinstance(start, datetime):
            continue
        timeline.append((start, 1))
        end = state.get("end")
        if not isinstance(end, datetime):
            end = state.get("last_progress") or now
        timeline.append((end, -1))

    if not timeline:
        return {"peak": 0, "timestamp": None}

    timeline.sort(key=lambda item: item[0])
    active = 0
    peak = 0
    peak_at: datetime | None = None
    for timestamp, delta in timeline:
        active += delta
        if active > peak:
            peak = active
            peak_at = timestamp

    return {"peak": peak, "timestamp": _format_iso(peak_at)}


def _compute_timeline_insights(
    events: Iterable[Mapping[str, Any]],
    *,
    command_filter: str | None = None,
    now: datetime | None = None,
) -> dict[str, Any]:
    """Derive tempo, throughput, and concurrency analytics from telemetry."""

    now = now or datetime.now(timezone.utc)
    event_list = list(events)
    states = _collect_task_states(event_list, command_filter=command_filter)
    completed: list[dict[str, Any]] = []
    active: list[dict[str, Any]] = []
    durations: list[float] = []
    hourly_buckets: dict[datetime, Counter[str]] = {}
    completions: list[datetime] = []
    success_total = failure_total = skipped_total = 0

    for state in states.values():
        start = state.get("start")
        if not isinstance(start, datetime):
            continue
        entry = {
            "task_id": state["task_id"],
            "name": state["name"],
            "start": start,
            "last_progress": state.get("last_progress"),
        }
        end = state.get("end")
        status = state.get("status")
        if isinstance(end, datetime):
            duration = max((end - start).total_seconds(), 0.0)
            durations.append(duration)
            completions.append(end)
            resolved_status = status or "success"
            if resolved_status == "success":
                success_total += 1
            elif resolved_status == "failure":
                failure_total += 1
            elif resolved_status == "skipped":
                skipped_total += 1
            entry.update({
                "end": end,
                "status": resolved_status,
                "duration_seconds": duration,
            })
            completed.append(entry)
            bucket = end.replace(minute=0, second=0, microsecond=0)
            bucket_counts = hourly_buckets.setdefault(bucket, Counter())
            bucket_counts["total"] += 1
            bucket_counts[resolved_status] += 1
        else:
            heartbeat = state.get("last_progress") or start
            entry.update({
                "status": status or "active",
                "last_progress": heartbeat,
            })
            active.append(entry)

    durations.sort()
    avg_duration = mean(durations) if durations else None
    median_duration = median(durations) if durations else None
    p95_duration = _percentile(durations, 0.95)

    raw_window_start = (
        _parse_iso_timestamp(event_list[0].get("timestamp")) if event_list else None
    )
    raw_window_end = (
        _parse_iso_timestamp(event_list[-1].get("timestamp")) if event_list else None
    )
    window_start = _format_iso(raw_window_start)
    window_end = _format_iso(raw_window_end)
    span_seconds = None
    if raw_window_start and raw_window_end:
        span_seconds = max((raw_window_end - raw_window_start).total_seconds(), 0.0)

    summary = {
        "tasks_tracked": len(states),
        "completed_tasks": len(completed),
        "active_tasks": len(active),
        "success": success_total,
        "failure": failure_total,
        "skipped": skipped_total,
        "success_rate": success_total / len(completed) if completed else 0.0,
        "average_duration_seconds": avg_duration,
        "median_duration_seconds": median_duration,
        "p95_duration_seconds": p95_duration,
        "window_start": window_start,
        "window_end": window_end,
        "window_span_seconds": span_seconds,
        "command_filter": command_filter,
    }

    hourly = [
        {
            "hour": _format_iso(bucket),
            "completed": counts.get("total", 0),
            "success": counts.get("success", 0),
            "failure": counts.get("failure", 0),
            "skipped": counts.get("skipped", 0),
        }
        for bucket, counts in sorted(hourly_buckets.items())
    ]

    idle_windows: list[dict[str, Any]] = []
    completions.sort()
    for prev, curr in zip(completions, completions[1:]):
        gap = max((curr - prev).total_seconds(), 0.0)
        if gap <= 0:
            continue
        idle_windows.append(
            {
                "start": _format_iso(prev),
                "end": _format_iso(curr),
                "duration_seconds": gap,
            }
        )
    idle_windows.sort(key=lambda item: item["duration_seconds"], reverse=True)
    idle_windows = idle_windows[:5]

    def _summarise_streak(target: str) -> dict[str, Any]:
        best = {"length": 0, "ended_at": None}
        current = 0
        for entry in sorted(completed, key=lambda item: item.get("end")):
            if entry.get("status") == target:
                current += 1
                if current > best["length"]:
                    best = {"length": current, "ended_at": _format_iso(entry.get("end"))}
            else:
                current = 0
        return best

    streaks = {
        "success": _summarise_streak("success"),
        "failure": _summarise_streak("failure"),
    }

    active_focus = []
    for entry in active:
        start = entry["start"]
        last_progress = entry.get("last_progress") or start
        active_focus.append(
            {
                "task_id": entry["task_id"],
                "name": entry["name"],
                "age_seconds": max((now - start).total_seconds(), 0.0),
                "last_heartbeat_seconds": max((now - last_progress).total_seconds(), 0.0),
            }
        )
    active_focus.sort(key=lambda item: item["age_seconds"], reverse=True)
    active_focus = active_focus[:5]

    recent = []
    for entry in sorted(completed, key=lambda item: item.get("end"), reverse=True)[:5]:
        recent.append(
            {
                "task_id": entry["task_id"],
                "name": entry["name"],
                "status": entry["status"],
                "duration_seconds": entry["duration_seconds"],
                "finished_at": _format_iso(entry.get("end")),
            }
        )

    concurrency = _compute_peak_concurrency(states, now=now)

    return {
        "summary": summary,
        "hourly_throughput": hourly,
        "idle_windows": idle_windows,
        "streaks": streaks,
        "active_focus": active_focus,
        "recent_completions": recent,
        "concurrency": concurrency,
        "tasks_tracked": len(states),
    }


def _summarise_event_details(
    event: Mapping[str, Any],
    *,
    include_metadata: bool,
    include_payload: bool,
) -> str:
    """Build a human readable summary for a worker hive event."""

    segments: list[str] = []
    metadata = event.get("metadata")
    payload = event.get("payload")

    if isinstance(payload, Mapping) and set(payload.keys()) == {"payload"}:
        inner = payload.get("payload")
        if isinstance(inner, Mapping):
            payload = inner

    if include_metadata and isinstance(metadata, Mapping) and metadata:
        segments.append(f"meta: {_format_mapping_preview(metadata)}")

    if include_payload and isinstance(payload, Mapping) and payload:
        segments.append(f"payload: {_format_mapping_preview(payload)}")

    if not segments:
        if isinstance(payload, Mapping) and payload:
            for key in (
                "summary",
                "status",
                "error",
                "path",
                "cycle",
                "updates",
                "count",
                "log_path",
            ):
                if key in payload:
                    segments.append(f"{key}={payload[key]}")
                    break
            else:
                segments.append(_format_mapping_preview(payload))
        elif isinstance(metadata, Mapping) and metadata:
            segments.append(_format_mapping_preview(metadata))

    return "; ".join(segments) if segments else "-"


def _echo(ctx: typer.Context, payload: dict[str, object], *, message: str | None = None) -> None:
    _ensure_ctx(ctx)
    if ctx.obj.get("json", False):
        console.print(json.dumps(payload))
    elif message:
        console.print(message)


def _format_meta_causal_summary(config: MetaCausalRollout, *, applied: bool) -> str:
    checks = ", ".join(config.preflight_checks) if config.preflight_checks else "none"
    status_text = "enabled" if config.enabled else "disabled"
    action = "configuration updated" if applied else "preview generated (use --apply to persist)"
    lines = [
        "Meta-causal engine deployment plan",
        f"  status        : {status_text}",
        f"  channel       : {config.rollout_channel}",
        f"  max_parallel  : {config.max_parallel_deployments}",
        f"  preflight     : {checks}",
        f"  artifact      : {config.artifact_path}",
        f"  manifest file : {META_CAUSAL_CONFIG_PATH}",
        f"  outcome       : {action}",
    ]
    return "\n".join(lines)


@deploy_app.command("meta-causal-engine")
def deploy_meta_causal_engine(
    ctx: typer.Context,
    status: Optional[str] = typer.Option(
        None,
        "--status",
        help="Set engine status to 'enabled' or 'disabled'.",
    ),
    channel: Optional[str] = typer.Option(
        None,
        "--channel",
        help="Override rollout channel (e.g. canary, production).",
    ),
    max_parallel: Optional[int] = typer.Option(
        None,
        "--max-parallel",
        help="Maximum concurrent deployment targets.",
    ),
    apply: bool = typer.Option(
        False,
        "--apply",
        help="Persist configuration changes before returning the plan.",
    ),
) -> None:
    """Plan or apply a meta-causal engine deployment."""

    _ensure_ctx(ctx)
    metadata: dict[str, object] = {"apply": apply}
    if status is not None:
        metadata["status"] = status
    if channel is not None:
        metadata["channel"] = channel
    if max_parallel is not None:
        metadata["max_parallel"] = max_parallel

    with worker_hive.worker("deploy.meta_causal_engine", metadata=metadata) as task:
        config = load_meta_causal_config()
        updates: dict[str, object] = {}

        if status:
            normalised = status.strip().lower()
            if normalised not in {"enabled", "disabled"}:
                task.fail(error=f"invalid status {status!r}")
                raise typer.BadParameter("status must be 'enabled' or 'disabled'")
            config = config.with_overrides(enabled=normalised == "enabled")
            updates["status"] = normalised

        if channel:
            config = config.with_overrides(channel=channel)
            updates["channel"] = channel

        if max_parallel is not None:
            if max_parallel < 1:
                task.fail(error="max_parallel must be >= 1")
                raise typer.BadParameter("--max-parallel must be a positive integer")
            config = config.with_overrides(max_parallel=max_parallel)
            updates["max_parallel"] = max_parallel

        plan = plan_meta_causal_deployment(
            config,
            initiated_by="echo-cli",
            reason="manual deploy invocation",
        )
        plan["config_path"] = str(META_CAUSAL_CONFIG_PATH)
        if updates:
            plan["updates"] = updates

        payload = {"plan": plan, "applied": False}
        if apply:
            save_meta_causal_config(config)
            payload["applied"] = True

        summary = _format_meta_causal_summary(config, applied=payload["applied"])
        _echo(ctx, payload, message=summary)
        task.succeed(payload=payload)


@app.callback()
def cli_root(ctx: typer.Context) -> None:
    _ensure_ctx(ctx)


@app.command("normalise-timestamp")
def normalise_timestamp(
    ctx: typer.Context,
    timestamps: List[str] = typer.Argument(
        ...,
        metavar="TIMESTAMP",
        help="One or more ISO 8601 timestamps to normalise to UTC.",
    ),
    json_mode: bool = typer.Option(
        False, "--json", "-j", help="Emit JSON payloads instead of rich text"
    ),
) -> None:
    """Convert timestamp inputs into canonical ``YYYY-MM-DDTHH:MM:SSZ`` form."""

    _set_json_mode(ctx, json_mode)
    results: list[dict[str, str]] = []
    for raw in timestamps:
        try:
            normalised = _normalise_iso_timestamp(raw)
        except ValueError as exc:
            raise typer.BadParameter(f"Invalid ISO timestamp: {raw}") from exc
        results.append({"input": raw, "normalised": normalised})

    payload = {"count": len(results), "results": results}
    if ctx.obj.get("json", False):
        _echo(ctx, payload)
    else:
        console.print(f"Normalised {payload['count']} timestamp(s):")
        for entry in results:
            console.print(f"  {entry['input']} → {entry['normalised']}")


@app.command()
def resonance(
    ctx: typer.Context,
    blueprint: Path = typer.Argument(
        ...,
        exists=True,
        readable=True,
        help="Path to a resonance complex blueprint JSON file.",
    ),
    cycles: int = typer.Option(8, "--cycles", "-c", help="Number of simulation cycles to execute."),
    seed: Optional[int] = typer.Option(
        None,
        "--seed",
        help="Seed for the pseudo-random components (defaults to system entropy).",
    ),
    save_report: Optional[Path] = typer.Option(
        None,
        "--save-report",
        help="Persist the full resonance report as JSON.",
    ),
    json_mode: bool = typer.Option(
        False,
        "--json",
        "-j",
        help="Emit JSON instead of a formatted text summary.",
    ),
) -> None:
    """Run a high-order resonance complex simulation."""

    _ensure_ctx(ctx)
    metadata = {
        "blueprint": str(blueprint),
        "cycles": cycles,
        "seed": seed,
        "json": json_mode,
    }

    with worker_hive.worker("resonance.simulation", metadata=metadata) as task:
        if cycles <= 0:
            task.fail(error="invalid_cycles", cycles=cycles)
            raise typer.BadParameter("--cycles must be a positive integer")

        try:
            complex_model = load_resonance_blueprint(blueprint)
        except FileNotFoundError:
            task.fail(error="missing_blueprint", path=str(blueprint))
            raise typer.BadParameter(f"blueprint not found: {blueprint}") from None
        except ValueError as exc:
            task.fail(error="invalid_blueprint", path=str(blueprint), message=str(exc))
            raise typer.BadParameter(str(exc)) from exc

        report = complex_model.simulate(cycles=cycles, seed=seed)
        if save_report is not None:
            save_resonance_report(report, save_report)

        payload = report.to_dict()
        payload["blueprint"] = str(blueprint)
        if save_report is not None:
            payload["report_path"] = str(save_report)

        _set_json_mode(ctx, json_mode)
        _echo(ctx, payload, message=report.render_summary())
        task.succeed(payload=payload)


@app.command()
def history(
    ctx: typer.Context,
    limit: int = typer.Option(20, "--limit", "-n", help="Number of events to display"),
    since: Optional[str] = typer.Option(
        None,
        "--since",
        help="Only include events at or after the provided ISO timestamp",
    ),
    commands: List[str] = typer.Option(
        [],
        "--command",
        "-c",
        help="Only include events emitted by the specified command (repeatable).",
    ),
    statuses: List[str] = typer.Option(
        [],
        "--status",
        "-s",
        help="Only include events whose status matches the provided values.",
    ),
    show_metadata: bool = typer.Option(
        False, "--show-metadata", help="Include metadata previews in the output"
    ),
    show_payload: bool = typer.Option(
        False, "--show-payload", help="Include payload previews in the output"
    ),
    json_mode: bool = typer.Option(
        False, "--json", "-j", help="Emit JSON payloads instead of rich text"
    ),
) -> None:
    """Display recent worker hive telemetry for puzzle lab commands."""

    metadata = {
        "limit": limit,
        "since": since,
        "commands": commands,
        "statuses": statuses,
        "show_metadata": show_metadata,
        "show_payload": show_payload,
        "json": json_mode,
    }

    with worker_hive.worker("history", metadata=metadata) as task:
        if limit <= 0:
            task.fail(error="invalid_limit", limit=limit)
            raise typer.BadParameter("limit must be a positive integer")

        _set_json_mode(ctx, json_mode)
        since_marker: Optional[str] = None
        if since is not None:
            try:
                since_marker = _normalise_iso_timestamp(since)
            except ValueError as exc:
                task.fail(error="invalid_since", since=since)
                raise typer.BadParameter(f"Invalid ISO timestamp: {since}") from exc

        command_filter = sorted({name.strip() for name in commands if name.strip()})
        command_set = set(command_filter) if command_filter else None
        status_filter = sorted({status.strip().lower() for status in statuses if status.strip()})
        status_set = set(status_filter) if status_filter else None

        events = worker_hive.tail_events(limit=limit, since=since_marker)
        current_task_id = getattr(task, "task_id", None)
        ordered_events = [
            event
            for event in reversed(events)
            if event.get("task_id") != current_task_id
            and (command_set is None or str(event.get("name", "")) in command_set)
            and (
                status_set is None
                or str(event.get("status", ""))
                .strip()
                .lower()
                in status_set
            )
        ]

        payload: dict[str, object] = {
            "events": ordered_events,
            "log_path": str(worker_hive.log_path),
            "count": len(ordered_events),
            "commands": command_filter,
            "statuses": status_filter,
        }

        if ctx.obj.get("json", False):
            _echo(ctx, payload)
        else:
            if not ordered_events:
                if command_filter:
                    console.print(
                        "No worker activity recorded for the selected command filter yet."
                    )
                else:
                    console.print(
                        "No worker activity recorded yet. Instrumented commands will appear here once executed."
                    )
            else:
                scope_parts: list[str] = []
                if command_filter:
                    scope_parts.append(", ".join(command_filter))
                if status_filter:
                    scope_parts.append(
                        "status in (" + ", ".join(status_filter) + ")"
                    )
                scope = " & ".join(scope_parts) if scope_parts else "all instrumented commands"
                if FALLBACK_TABLE:
                    console.print(
                        f"Recent worker events ({len(ordered_events)}) from {worker_hive.log_path} (scope: {scope}):"
                    )
                    for event in ordered_events:
                        timestamp = event.get("timestamp", "-")
                        name = event.get("name", "-")
                        status = event.get("status", "-")
                        details = _summarise_event_details(
                            event,
                            include_metadata=show_metadata,
                            include_payload=show_payload,
                        )
                        console.print(f"{timestamp} | {name} | {status} | {details}")
                else:
                    table = Table(title=f"Recent worker activity ({scope})")
                    table.add_column("Timestamp", style="cyan")
                    table.add_column("Command", style="magenta")
                    table.add_column("Status", style="green")
                    table.add_column("Details")
                    for event in ordered_events:
                        timestamp = event.get("timestamp", "-")
                        name = event.get("name", "-")
                        status = event.get("status", "-")
                        details = _summarise_event_details(
                            event,
                            include_metadata=show_metadata,
                            include_payload=show_payload,
                        )
                        table.add_row(str(timestamp), str(name), str(status), details)
                    console.print(table)

        task.succeed(payload=payload)


@app.command()
def status(
    ctx: typer.Context,
    since: Optional[str] = typer.Option(
        None,
        "--since",
        help="Only include events at or after the provided ISO timestamp",
    ),
    commands: List[str] = typer.Option(
        [],
        "--command",
        "-c",
        help="Only include events emitted by the specified command (repeatable).",
    ),
    json_mode: bool = typer.Option(
        False, "--json", "-j", help="Emit JSON payloads instead of rich text"
    ),
) -> None:
    """Summarise worker hive activity across all instrumented commands."""

    metadata = {"since": since, "json": json_mode, "commands": commands}

    with worker_hive.worker("status", metadata=metadata) as task:
        _set_json_mode(ctx, json_mode)

        since_marker: Optional[str] = None
        if since is not None:
            try:
                since_marker = _normalise_iso_timestamp(since)
            except ValueError as exc:
                task.fail(error="invalid_since", since=since)
                raise typer.BadParameter(f"Invalid ISO timestamp: {since}") from exc

        command_filter = sorted({name.strip() for name in commands if name.strip()})
        command_set = set(command_filter) if command_filter else None

        events = worker_hive.tail_events(limit=None, since=since_marker)
        aggregates = _aggregate_worker_events(events, command_filter=command_set)
        aggregates["log_path"] = str(worker_hive.log_path)
        aggregates["since"] = since_marker
        aggregates["commands"] = command_filter

        if ctx.obj.get("json", False):
            _echo(ctx, aggregates)
        else:
            total = aggregates["total_events"]
            unique = aggregates["unique_commands"]
            active = aggregates["active_tasks"]
            last_event = aggregates.get("last_event")
            scope = ", ".join(command_filter) if command_filter else "all commands"

            console.print(
                f"Worker hive summary for {scope}: {total} events across {unique} commands (active tasks: {active})"
            )
            if last_event:
                console.print(f"Most recent event recorded at {last_event}")
            console.print(f"Log file: {aggregates['log_path']}")
            if since_marker:
                console.print(f"Filtered from: {since_marker}")

            status_counts = aggregates["status_counts"]
            command_activity = aggregates["command_activity"]

            if status_counts:
                if FALLBACK_TABLE:
                    console.print("Status counts:")
                    for status, count in sorted(status_counts.items()):
                        console.print(f"  {status}: {count}")
                else:
                    status_table = Table(title="Event statuses")
                    status_table.add_column("Status", style="green")
                    status_table.add_column("Count", justify="right")
                    for status, count in sorted(status_counts.items()):
                        status_table.add_row(str(status), str(count))
                    console.print(status_table)

            if command_activity:
                sorted_activity = sorted(
                    command_activity.items(), key=lambda item: (-item[1], item[0])
                )
                if FALLBACK_TABLE:
                    console.print("Command activity:")
                    for name, count in sorted_activity:
                        console.print(f"  {name}: {count}")
                else:
                    command_table = Table(title="Command activity")
                    command_table.add_column("Command", style="magenta")
                    command_table.add_column("Events", justify="right")
                    for name, count in sorted_activity:
                        command_table.add_row(str(name), str(count))
                    console.print(command_table)

        task.succeed(payload=aggregates)


@app.command()
def digest(
    ctx: typer.Context,
    limit: int = typer.Option(
        800,
        "--window",
        "-w",
        help="Number of recent worker events inspected for the digest.",
    ),
    json_mode: bool = typer.Option(
        False, "--json", "-j", help="Emit JSON payloads instead of rich text"
    ),
) -> None:
    """Summarise the busiest commands, statuses, and time windows."""

    metadata = {"window": limit, "json": json_mode}

    with worker_hive.worker("digest", metadata=metadata) as task:
        if limit <= 0:
            task.fail(error="invalid_window", window=limit)
            raise typer.BadParameter("--window must be a positive integer")

        _set_json_mode(ctx, json_mode)
        events = worker_hive.tail_events(limit=limit)
        now = datetime.now(timezone.utc)
        status_counts: Counter[str] = Counter()
        command_counts: Counter[str] = Counter()
        hourly_counts: Counter[str] = Counter()
        first_dt: datetime | None = None
        last_dt: datetime | None = None

        for event in events:
            status = str(event.get("status", "unknown")) or "unknown"
            command = str(event.get("name", "-")) or "-"
            status_counts[status] += 1
            command_counts[command] += 1
            timestamp = _parse_iso_timestamp(event.get("timestamp"))
            if not timestamp:
                continue
            if first_dt is None or timestamp < first_dt:
                first_dt = timestamp
            if last_dt is None or timestamp > last_dt:
                last_dt = timestamp
            bucket = timestamp.replace(minute=0, second=0, microsecond=0)
            hourly_counts[_format_iso(bucket) or "-"] += 1

        span_seconds = None
        if first_dt and last_dt:
            span_seconds = max((last_dt - first_dt).total_seconds(), 0.0)
        freshness_seconds = None
        if last_dt:
            freshness_seconds = max((now - last_dt).total_seconds(), 0.0)

        events_per_hour = None
        if span_seconds and span_seconds > 0:
            hours = span_seconds / 3600
            if hours > 0:
                events_per_hour = len(events) / hours

        try:
            file_size = worker_hive.log_path.stat().st_size
        except OSError:
            file_size = None

        busiest_hours = [
            {"hour": hour, "events": count}
            for hour, count in sorted(
                hourly_counts.items(), key=lambda item: item[1], reverse=True
            )[:5]
        ]

        payload = {
            "log_path": str(worker_hive.log_path),
            "event_limit": limit,
            "event_count": len(events),
            "status_counts": dict(status_counts),
            "command_counts": dict(command_counts),
            "hourly_activity": busiest_hours,
            "window_start": _format_iso(first_dt),
            "window_end": _format_iso(last_dt),
            "window_span_seconds": span_seconds,
            "freshness_seconds": freshness_seconds,
            "events_per_hour": events_per_hour,
            "file_size_bytes": file_size,
        }

        if ctx.obj.get("json", False):
            _echo(ctx, payload)
        else:
            console.print(
                f"Digest of {payload['event_count']} events (limit {limit}) "
                f"from {payload['log_path']}"
            )
            if payload["window_start"] and payload["window_end"]:
                span_text = _format_duration(payload["window_span_seconds"])
                console.print(
                    f"Window: {payload['window_start']} → {payload['window_end']} "
                    f"({span_text})"
                )
            if payload["freshness_seconds"] is not None:
                console.print(
                    "Last event "
                    f"{_format_duration(payload['freshness_seconds'])} ago."
                )
            if file_size is not None:
                console.print(f"Log size: {file_size/1024:.1f} KiB")
            if events_per_hour is not None:
                console.print(f"Average activity: {events_per_hour:.2f} events/hour")

            if status_counts:
                if FALLBACK_TABLE:
                    console.print("Statuses:")
                    for status, count in sorted(status_counts.items()):
                        console.print(f"  {status}: {count}")
                else:
                    status_table = Table(title="Status distribution")
                    status_table.add_column("Status", style="green")
                    status_table.add_column("Events", justify="right")
                    for status, count in sorted(status_counts.items()):
                        status_table.add_row(str(status), str(count))
                    console.print(status_table)

            if command_counts:
                top_commands = sorted(
                    command_counts.items(), key=lambda item: (-item[1], item[0])
                )[:10]
                if FALLBACK_TABLE:
                    console.print("Top commands:")
                    for name, count in top_commands:
                        console.print(f"  {name}: {count}")
                else:
                    command_table = Table(title="Most active commands")
                    command_table.add_column("Command", style="magenta")
                    command_table.add_column("Events", justify="right")
                    for name, count in top_commands:
                        command_table.add_row(str(name), str(count))
                    console.print(command_table)

            if busiest_hours:
                if FALLBACK_TABLE:
                    console.print("Busiest hours (UTC):")
                    for row in busiest_hours:
                        console.print(f"  {row['hour']}: {row['events']} events")
                else:
                    hour_table = Table(title="Busiest hours (UTC)")
                    hour_table.add_column("Hour", style="cyan")
                    hour_table.add_column("Events", justify="right")
                    for row in busiest_hours:
                        hour_table.add_row(row["hour"], str(row["events"]))
                    console.print(hour_table)

        task.succeed(payload=payload)


@app.command()
def reliability(
    ctx: typer.Context,
    window: int = typer.Option(
        400,
        "--window",
        "-w",
        help="Number of recent worker events inspected for reliability analytics.",
    ),
    show_active: bool = typer.Option(
        True,
        "--show-active/--hide-active",
        help="Display tasks that started but never completed in the inspected window.",
    ),
    show_failures: bool = typer.Option(
        True,
        "--show-failures/--hide-failures",
        help="Display the most recent failed tasks in the inspected window.",
    ),
    json_mode: bool = typer.Option(
        False, "--json", "-j", help="Emit JSON payloads instead of rich text"
    ),
) -> None:
    """Surface slow, failing, and stuck workers to build delivery trust."""

    metadata = {
        "window": window,
        "show_active": show_active,
        "show_failures": show_failures,
        "json": json_mode,
    }
    with worker_hive.worker("reliability", metadata=metadata) as task:
        if window <= 0:
            task.fail(error="invalid_window", window=window)
            raise typer.BadParameter("window must be a positive integer")

        _set_json_mode(ctx, json_mode)
        events = worker_hive.tail_events(limit=window)
        metrics = _derive_task_metrics(events)
        payload: dict[str, Any] = {
            **metrics,
            "log_path": str(worker_hive.log_path),
            "event_count": len(events),
            "window": window,
        }

        if ctx.obj.get("json", False):
            _echo(ctx, payload)
        else:
            stats = metrics["stats"]
            console.print(
                f"Reliability scan over {payload['event_count']} events (log: {payload['log_path']})."
            )
            console.print(
                "Completed tasks: "
                f"{stats['completed_total']} (success {stats['success_total']}, "
                f"failures {stats['failure_total']}, skipped {stats['skipped_total']})."
            )
            console.print(
                f"Failure rate: {stats['failure_rate']:.1%} | Active tasks: {stats['active_total']}"
            )
            avg = _format_duration(stats["average_duration_seconds"])
            p90 = _format_duration(stats["p90_duration_seconds"])
            console.print(f"Average duration: {avg} | p90 duration: {p90}")

            slowest = metrics["slowest_tasks"]
            if slowest:
                if FALLBACK_TABLE:
                    console.print("Slowest completed tasks:")
                    for task_info in slowest:
                        console.print(
                            f"{task_info['name']} ({task_info['status']}) - "
                            f"{_format_duration(task_info['duration_seconds'])}"
                        )
                else:
                    table = Table(title="Slowest completed tasks")
                    table.add_column("Command", style="magenta")
                    table.add_column("Status", style="green")
                    table.add_column("Duration", justify="right")
                    table.add_column("Finished at", style="cyan")
                    for task_info in slowest:
                        table.add_row(
                            task_info["name"],
                            task_info["status"],
                            _format_duration(task_info["duration_seconds"]),
                            task_info.get("finished_at", "-"),
                        )
                    console.print(table)
            else:
                console.print("No completed tasks recorded in the selected window yet.")

            if show_active and metrics["active_tasks"]:
                if FALLBACK_TABLE:
                    console.print("Active tasks:")
                    for task_info in metrics["active_tasks"]:
                        console.print(
                            f"{task_info['name']} age={_format_duration(task_info['age_seconds'])} "
                            f"heartbeat={_format_duration(task_info['last_heartbeat_seconds'])}"
                        )
                else:
                    table = Table(title="Active / incomplete tasks")
                    table.add_column("Command", style="yellow")
                    table.add_column("Age", justify="right")
                    table.add_column("Since heartbeat", justify="right")
                    table.add_column("Progress updates", justify="right")
                    for task_info in metrics["active_tasks"]:
                        table.add_row(
                            task_info["name"],
                            _format_duration(task_info["age_seconds"]),
                            _format_duration(task_info["last_heartbeat_seconds"]),
                            str(task_info["progress_updates"]),
                        )
                    console.print(table)
            elif show_active:
                console.print("No active worker tasks detected in the selected window.")

            if show_failures and metrics["recent_failures"]:
                if FALLBACK_TABLE:
                    console.print("Recent failures:")
                    for task_info in metrics["recent_failures"]:
                        console.print(
                            f"{task_info['name']} failed after "
                            f"{_format_duration(task_info['duration_seconds'])}"
                        )
                else:
                    table = Table(title="Recent failures")
                    table.add_column("Command", style="red")
                    table.add_column("Duration", justify="right")
                    table.add_column("Finished at", style="cyan")
                    for task_info in metrics["recent_failures"]:
                        table.add_row(
                            task_info["name"],
                            _format_duration(task_info["duration_seconds"]),
                            task_info.get("finished_at", "-"),
                        )
                    console.print(table)
            elif show_failures:
                console.print("No failed tasks detected in the selected window.")

        task.succeed(payload=payload)


@app.command("event-pacing")
def event_pacing(
    ctx: typer.Context,
    window: int = typer.Option(
        400,
        "--window",
        "-w",
        help="Number of recent worker events inspected for pacing analytics.",
    ),
    since: Optional[str] = typer.Option(
        None,
        "--since",
        help="Only include events at or after the provided ISO timestamp.",
    ),
    commands: List[str] = typer.Option(
        [],
        "--command",
        "-c",
        help="Only include the specified command names (repeatable).",
    ),
    json_mode: bool = typer.Option(
        False, "--json", "-j", help="Emit JSON payloads instead of rich text"
    ),
) -> None:
    """Analyse spacing between worker events to reveal idle pockets."""

    metadata = {"window": window, "since": since, "commands": commands, "json": json_mode}
    with worker_hive.worker("event_pacing", metadata=metadata) as task:
        if window <= 0:
            task.fail(error="invalid_window", window=window)
            raise typer.BadParameter("window must be a positive integer")

        _set_json_mode(ctx, json_mode)

        since_marker: Optional[str] = None
        if since is not None:
            try:
                since_marker = _normalise_iso_timestamp(since)
            except ValueError as exc:
                task.fail(error="invalid_since", since=since)
                raise typer.BadParameter(f"Invalid ISO timestamp: {since}") from exc

        command_filter = sorted({name.strip() for name in commands if name.strip()})
        command_set = set(command_filter) if command_filter else None

        events = worker_hive.tail_events(limit=window, since=since_marker)
        if command_set:
            filtered_events = [
                event
                for event in events
                if str(event.get("name", "")).strip() in command_set
            ]
        else:
            filtered_events = events

        pacing = _analyse_event_intervals(filtered_events)
        payload = {
            "window": window,
            "since": since_marker,
            "commands": command_filter,
            "event_count": len(filtered_events),
            "log_path": str(worker_hive.log_path),
            "interval_stats": pacing["stats"],
            "longest_intervals": pacing["longest_intervals"],
        }

        if ctx.obj.get("json", False):
            _echo(ctx, payload)
        else:
            stats = payload["interval_stats"]
            scope = ", ".join(command_filter) if command_filter else "all commands"
            console.print(
                f"Event pacing for {scope} using {payload['event_count']} events (log: {payload['log_path']})."
            )
            if stats["interval_count"] == 0:
                console.print(
                    "Not enough timestamped worker events were found to compute intervals yet."
                )
            else:
                avg = _format_duration(stats["average_seconds"])
                med = _format_duration(stats["median_seconds"])
                p90 = _format_duration(stats["p90_seconds"])
                shortest = _format_duration(stats["shortest_seconds"])
                longest = _format_duration(stats["longest_seconds"])
                console.print(
                    f"Intervals analysed: {stats['interval_count']} across {stats['event_count']} events."
                )
                console.print(f"Average {avg} | Median {med} | p90 {p90}")
                console.print(f"Shortest {shortest} | Longest {longest}")
                recent = stats["most_recent_interval_seconds"]
                if recent is not None:
                    console.print(
                        "Most recent interval: "
                        f"{_format_duration(recent)} ending {stats['most_recent_interval_finished_at']}"
                    )

                if payload["longest_intervals"]:
                    if FALLBACK_TABLE:
                        console.print("Longest idle windows:")
                        for entry in payload["longest_intervals"]:
                            console.print(
                                f"  {entry['from']} → {entry['to']} "
                                f"({_format_duration(entry['seconds'])}) at {entry['ended_at']}"
                            )
                    else:
                        table = Table(title="Longest idle windows")
                        table.add_column("From", style="yellow")
                        table.add_column("To", style="green")
                        table.add_column("Interval", justify="right")
                        table.add_column("Ended at", style="cyan")
                        for entry in payload["longest_intervals"]:
                            table.add_row(
                                entry["from"],
                                entry["to"],
                                _format_duration(entry["seconds"]),
                                entry["ended_at"],
                            )
                        console.print(table)

        task.succeed(payload=payload)


@app.command("command-health")
def command_health(
    ctx: typer.Context,
    window: int = typer.Option(
        600,
        "--window",
        "-w",
        help="Number of recent worker events inspected for command analytics.",
    ),
    limit: int = typer.Option(
        8,
        "--limit",
        "-n",
        help="Number of commands to display in the console view.",
    ),
    sort_by: str = typer.Option(
        "failures",
        "--sort-by",
        help="Rank commands by failures, duration, runs, or stale heartbeats.",
    ),
    json_mode: bool = typer.Option(
        False, "--json", "-j", help="Emit JSON payloads instead of rich text"
    ),
) -> None:
    """Highlight per-command health signals to build delivery trust."""

    metadata = {"window": window, "limit": limit, "sort_by": sort_by, "json": json_mode}
    with worker_hive.worker("command_health", metadata=metadata) as task:
        if window <= 0:
            task.fail(error="invalid_window", window=window)
            raise typer.BadParameter("window must be a positive integer")
        if limit <= 0:
            task.fail(error="invalid_limit", limit=limit)
            raise typer.BadParameter("limit must be a positive integer")

        sort_key = sort_by.strip().lower()
        sort_map: dict[str, Callable[[Mapping[str, Any]], float]] = {
            "failures": lambda row: float(row["failure"]),
            "duration": lambda row: float(row.get("average_duration_seconds") or 0.0),
            "runs": lambda row: float(row["completed"]),
            "stale": lambda row: float(row.get("stale_heartbeats_seconds") or 0.0),
        }
        if sort_key not in sort_map:
            task.fail(error="invalid_sort", sort_by=sort_by)
            allowed = ", ".join(sorted(sort_map.keys()))
            raise typer.BadParameter(f"--sort-by must be one of: {allowed}")

        _set_json_mode(ctx, json_mode)
        events = worker_hive.tail_events(limit=window)
        metrics = _compute_command_performance(events)
        commands = metrics["commands"]
        sorted_commands = sorted(commands, key=sort_map[sort_key], reverse=True)
        top_commands = sorted_commands[:limit]
        payload = {
            "totals": metrics["totals"],
            "commands": commands,
            "top_commands": top_commands,
            "window": window,
            "sort_by": sort_key,
            "event_count": len(events),
        }

        if ctx.obj.get("json", False):
            _echo(ctx, payload)
        else:
            console.print(
                "Command health scan across "
                f"{payload['event_count']} events (log: {worker_hive.log_path})."
            )
            totals = payload["totals"]
            console.print(
                "Tracked commands: "
                f"{totals['commands_tracked']} | Completed tasks: {totals['completed_tasks']} "
                f"| Active tasks: {totals['active_tasks']} | Failure rate: {totals['overall_failure_rate']:.1%}"
            )
            if not top_commands:
                console.print("No instrumented commands have completed runs yet.")
            else:
                title = (
                    f"Top {len(top_commands)} commands (sorted by {sort_key})"
                )
                if FALLBACK_TABLE:
                    console.print(title)
                    for row in top_commands:
                        console.print(
                            f"{row['command']}: completed {row['completed']} | "
                            f"failures {row['failure']} | active {row['active']} | "
                            f"success-rate {row['success_rate']:.1%} | "
                            f"avg {_format_duration(row.get('average_duration_seconds'))}"
                        )
                else:
                    table = Table(title=title)
                    table.add_column("Command", style="magenta")
                    table.add_column("Completed", justify="right")
                    table.add_column("Failures", justify="right")
                    table.add_column("Active", justify="right")
                    table.add_column("Success rate", justify="right")
                    table.add_column("Avg", justify="right")
                    table.add_column("P95", justify="right")
                    table.add_column("Last finished", style="cyan")
                    table.add_column("Stale heartbeat", justify="right")
                    for row in top_commands:
                        table.add_row(
                            row["command"],
                            str(row["completed"]),
                            str(row["failure"]),
                            str(row["active"]),
                            f"{row['success_rate']:.1%}",
                            _format_duration(row.get("average_duration_seconds")),
                            _format_duration(row.get("p95_duration_seconds")),
                            row.get("last_finished_at") or "-",
                            _format_duration(row.get("stale_heartbeats_seconds")),
                        )
                    console.print(table)

        task.succeed(payload=payload)


@app.command()
def insights(
    ctx: typer.Context,
    window: int = typer.Option(
        600,
        "--window",
        "-w",
        help="Number of recent worker events to analyze for operational insights.",
    ),
    command_name: Optional[str] = typer.Option(
        None,
        "--command",
        "-c",
        help="Only include telemetry emitted by the specified command name.",
    ),
    json_mode: bool = typer.Option(
        False, "--json", "-j", help="Emit JSON payloads instead of rich text"
    ),
) -> None:
    """Generate throughput, concurrency, and reliability insights."""

    metadata = {
        "window": window,
        "command": command_name,
        "json": json_mode,
    }

    with worker_hive.worker("insights", metadata=metadata) as task:
        if window <= 0:
            task.fail(error="invalid_window", window=window)
            raise typer.BadParameter("window must be a positive integer")

        _set_json_mode(ctx, json_mode)
        events = worker_hive.tail_events(limit=window)
        insights_payload = _compute_timeline_insights(
            events, command_filter=command_name
        )
        payload = {
            "insights": insights_payload,
            "event_count": len(events),
            "window": window,
            "log_path": str(worker_hive.log_path),
            "command": command_name,
        }

        if ctx.obj.get("json", False):
            _echo(ctx, payload)
        else:
            summary = insights_payload["summary"]
            target = command_name or "all commands"
            console.print(
                f"Operational insights for {target} using {payload['event_count']} events"
                f" (log: {payload['log_path']})."
            )
            if summary["window_start"] and summary["window_end"]:
                console.print(
                    f"Window: {summary['window_start']} to {summary['window_end']}"
                )

            avg = _format_duration(summary["average_duration_seconds"])
            med = _format_duration(summary["median_duration_seconds"])
            p95 = _format_duration(summary["p95_duration_seconds"])
            concurrency = insights_payload["concurrency"]
            peak = concurrency.get("peak", 0)
            peak_at = concurrency.get("timestamp") or "-"
            streaks = insights_payload["streaks"]

            if FALLBACK_TABLE:
                console.print(
                    f"Completed: {summary['completed_tasks']} | Active: {summary['active_tasks']}"
                )
                console.print(
                    f"Success {summary['success']} • Failure {summary['failure']} • Skipped {summary['skipped']}"
                )
                console.print(
                    f"Success rate: {summary['success_rate']:.1%} | "
                    f"avg {avg} | median {med} | p95 {p95}"
                )
                console.print(
                    f"Peak concurrency: {peak} workers @ {peak_at}"
                )
                console.print(
                    f"Success streak: {streaks['success']['length']} • Failure streak: {streaks['failure']['length']}"
                )
            else:
                summary_table = Table(title="Operational summary")
                summary_table.add_column("Metric", style="cyan")
                summary_table.add_column("Value", justify="right")
                summary_table.add_row("Completed", str(summary["completed_tasks"]))
                summary_table.add_row("Active", str(summary["active_tasks"]))
                summary_table.add_row("Success", str(summary["success"]))
                summary_table.add_row("Failure", str(summary["failure"]))
                summary_table.add_row("Skipped", str(summary["skipped"]))
                summary_table.add_row("Success rate", f"{summary['success_rate']:.1%}")
                summary_table.add_row("Average", avg)
                summary_table.add_row("Median", med)
                summary_table.add_row("p95", p95)
                summary_table.add_row("Peak concurrency", str(peak))
                summary_table.add_row("Peak at", peak_at)
                summary_table.add_row(
                    "Success streak",
                    str(streaks["success"]["length"]),
                )
                summary_table.add_row(
                    "Failure streak",
                    str(streaks["failure"]["length"]),
                )
                console.print(summary_table)

            hourly_rows = insights_payload["hourly_throughput"][-12:]
            if hourly_rows:
                if FALLBACK_TABLE:
                    console.print("Hourly throughput (most recent):")
                    for row in hourly_rows:
                        console.print(
                            f"  {row['hour']}: total {row['completed']}"
                            f" (success {row['success']}, failure {row['failure']})"
                        )
                else:
                    throughput_table = Table(title="Hourly throughput (UTC)")
                    throughput_table.add_column("Hour", style="magenta")
                    throughput_table.add_column("Completed", justify="right")
                    throughput_table.add_column("Success", justify="right")
                    throughput_table.add_column("Failure", justify="right")
                    throughput_table.add_column("Skipped", justify="right")
                    for row in hourly_rows:
                        throughput_table.add_row(
                            row["hour"],
                            str(row["completed"]),
                            str(row["success"]),
                            str(row["failure"]),
                            str(row["skipped"]),
                        )
                    console.print(throughput_table)

            idle_windows = insights_payload["idle_windows"]
            if idle_windows:
                if FALLBACK_TABLE:
                    console.print("Longest idle windows:")
                    for window_entry in idle_windows:
                        console.print(
                            f"  {window_entry['start']} → {window_entry['end']}"
                            f" ({_format_duration(window_entry['duration_seconds'])})"
                        )
                else:
                    idle_table = Table(title="Longest idle windows")
                    idle_table.add_column("Start", style="red")
                    idle_table.add_column("End", style="green")
                    idle_table.add_column("Duration", justify="right")
                    for window_entry in idle_windows:
                        idle_table.add_row(
                            window_entry["start"],
                            window_entry["end"],
                            _format_duration(window_entry["duration_seconds"]),
                        )
                    console.print(idle_table)

            if insights_payload["active_focus"]:
                if FALLBACK_TABLE:
                    console.print("Oldest active workers:")
                    for entry in insights_payload["active_focus"]:
                        console.print(
                            f"  {entry['name']} age={_format_duration(entry['age_seconds'])}"
                            f" heartbeat={_format_duration(entry['last_heartbeat_seconds'])}"
                        )
                else:
                    active_table = Table(title="Oldest active workers")
                    active_table.add_column("Command", style="yellow")
                    active_table.add_column("Age", justify="right")
                    active_table.add_column("Since heartbeat", justify="right")
                    for entry in insights_payload["active_focus"]:
                        active_table.add_row(
                            entry["name"],
                            _format_duration(entry["age_seconds"]),
                            _format_duration(entry["last_heartbeat_seconds"]),
                        )
                    console.print(active_table)

            if insights_payload["recent_completions"]:
                if FALLBACK_TABLE:
                    console.print("Recent completions:")
                    for entry in insights_payload["recent_completions"]:
                        console.print(
                            f"  {entry['finished_at']} {entry['name']}"
                            f" ({entry['status']}) {_format_duration(entry['duration_seconds'])}"
                        )
                else:
                    recent_table = Table(title="Recent completions")
                    recent_table.add_column("Finished", style="cyan")
                    recent_table.add_column("Command", style="green")
                    recent_table.add_column("Status", style="magenta")
                    recent_table.add_column("Duration", justify="right")
                    for entry in insights_payload["recent_completions"]:
                        recent_table.add_row(
                            entry["finished_at"] or "-",
                            entry["name"],
                            entry["status"],
                            _format_duration(entry["duration_seconds"]),
                        )
                    console.print(recent_table)

        task.succeed(payload=payload)


@app.command("operational-snapshot")
def operational_snapshot(
    ctx: typer.Context,
    window: int = typer.Option(
        800,
        "--window",
        "-w",
        help="Number of recent worker events incorporated into the snapshot.",
    ),
    since: Optional[str] = typer.Option(
        None,
        "--since",
        help="Only include events at or after the provided ISO timestamp.",
    ),
    commands: List[str] = typer.Option(
        [],
        "--command",
        "-c",
        help="Only include the specified command names (repeatable).",
    ),
    limit: int = typer.Option(
        5,
        "--limit",
        "-n",
        help="Number of spotlighted commands to display in the console view.",
    ),
    export: Optional[Path] = typer.Option(
        None,
        "--export",
        help="Optional path that receives the full JSON snapshot.",
    ),
    json_mode: bool = typer.Option(
        False, "--json", "-j", help="Emit JSON payloads instead of rich text"
    ),
) -> None:
    """Blend reliability, pacing, and command health into one digest."""

    metadata = {
        "window": window,
        "since": since,
        "commands": commands,
        "limit": limit,
        "export": str(export) if export else None,
        "json": json_mode,
    }

    with worker_hive.worker("operational_snapshot", metadata=metadata) as task:
        if window <= 0:
            task.fail(error="invalid_window", window=window)
            raise typer.BadParameter("window must be a positive integer")
        if limit <= 0:
            task.fail(error="invalid_limit", limit=limit)
            raise typer.BadParameter("limit must be a positive integer")

        _set_json_mode(ctx, json_mode)

        since_marker: Optional[str] = None
        if since is not None:
            try:
                since_marker = _normalise_iso_timestamp(since)
            except ValueError as exc:
                task.fail(error="invalid_since", since=since)
                raise typer.BadParameter(f"Invalid ISO timestamp: {since}") from exc

        command_filter = sorted({name.strip() for name in commands if name.strip()})
        command_set = set(command_filter) if command_filter else None

        events = worker_hive.tail_events(limit=window, since=since_marker)
        if command_set:
            filtered_events = [
                event
                for event in events
                if str(event.get("name", "")).strip() in command_set
            ]
        else:
            filtered_events = events

        aggregates = _aggregate_worker_events(
            filtered_events, command_filter=command_set if command_set else None
        )
        reliability_metrics = _derive_task_metrics(filtered_events)
        command_metrics = _compute_command_performance(filtered_events)
        pacing = _analyse_event_intervals(filtered_events)

        commands_rows = command_metrics["commands"]
        top_failures = sorted(
            commands_rows,
            key=lambda row: (row["failure"], row["completed"]),
            reverse=True,
        )[:limit]
        top_duration = sorted(
            commands_rows,
            key=lambda row: float(row.get("average_duration_seconds") or 0.0),
            reverse=True,
        )[:limit]

        payload: dict[str, Any] = {
            "window": window,
            "since": since_marker,
            "commands": command_filter,
            "event_count": len(filtered_events),
            "log_path": str(worker_hive.log_path),
            "aggregates": aggregates,
            "reliability": reliability_metrics,
            "command_totals": command_metrics["totals"],
            "top_failures": top_failures,
            "top_durations": top_duration,
            "event_pacing": pacing["stats"],
            "longest_intervals": pacing["longest_intervals"],
        }

        if export is not None:
            export.parent.mkdir(parents=True, exist_ok=True)
            export.write_text(json.dumps(payload, indent=2, sort_keys=True))
            payload["export_path"] = str(export)

        if ctx.obj.get("json", False):
            _echo(ctx, payload)
        else:
            scope = ", ".join(command_filter) if command_filter else "all commands"
            console.print(
                f"Operational snapshot for {scope} built from {payload['event_count']} events"
                f" (log: {payload['log_path']})."
            )

            reliability_stats = reliability_metrics["stats"]
            console.print(
                "Tasks completed: "
                f"{reliability_stats['completed_total']} (success {reliability_stats['success_total']} "
                f"| failure {reliability_stats['failure_total']} | skipped {reliability_stats['skipped_total']})."
            )
            console.print(
                f"Active tasks: {reliability_stats['active_total']} | Failure rate: {reliability_stats['failure_rate']:.1%}"
            )

            avg = _format_duration(reliability_stats["average_duration_seconds"])
            p90 = _format_duration(reliability_stats["p90_duration_seconds"])
            console.print(f"Average duration: {avg} | p90 duration: {p90}")

            totals = payload["command_totals"]
            console.print(
                "Tracked commands: "
                f"{totals['commands_tracked']} | Completed tasks: {totals['completed_tasks']} "
                f"| Active tasks: {totals['active_tasks']} | Failure rate: {totals['overall_failure_rate']:.1%}"
            )

            def _render_command_table(title: str, rows: list[dict[str, Any]]) -> None:
                if not rows:
                    console.print(f"No {title.lower()} detected in the inspected window yet.")
                    return
                if FALLBACK_TABLE:
                    console.print(title)
                    for row in rows:
                        console.print(
                            f"  {row['command']}: completed {row['completed']} | failures {row['failure']} "
                            f"| active {row['active']} | success {row['success_rate']:.1%} | "
                            f"avg {_format_duration(row.get('average_duration_seconds'))}"
                        )
                else:
                    table = Table(title=title)
                    table.add_column("Command", style="magenta")
                    table.add_column("Completed", justify="right")
                    table.add_column("Failures", justify="right")
                    table.add_column("Active", justify="right")
                    table.add_column("Success rate", justify="right")
                    table.add_column("Avg", justify="right")
                    table.add_column("P95", justify="right")
                    table.add_column("Last finished", style="cyan")
                    table.add_column("Stale heartbeat", justify="right")
                    for row in rows:
                        table.add_row(
                            row["command"],
                            str(row["completed"]),
                            str(row["failure"]),
                            str(row["active"]),
                            f"{row['success_rate']:.1%}",
                            _format_duration(row.get("average_duration_seconds")),
                            _format_duration(row.get("p95_duration_seconds")),
                            row.get("last_finished_at") or "-",
                            _format_duration(row.get("stale_heartbeats_seconds")),
                        )
                    console.print(table)

            _render_command_table(
                f"Top {len(payload['top_failures'])} commands by failures", payload["top_failures"]
            )
            _render_command_table(
                f"Top {len(payload['top_durations'])} commands by average duration",
                payload["top_durations"],
            )

            pacing_stats = payload["event_pacing"]
            if pacing_stats["interval_count"]:
                console.print(
                    f"Event pacing → average {_format_duration(pacing_stats['average_seconds'])} | "
                    f"p90 {_format_duration(pacing_stats['p90_seconds'])} | longest "
                    f"{_format_duration(pacing_stats['longest_seconds'])}"
                )
            else:
                console.print("Event pacing metrics are unavailable (no timestamped events).")

            if payload["longest_intervals"]:
                if FALLBACK_TABLE:
                    console.print("Longest idle windows:")
                    for entry in payload["longest_intervals"]:
                        console.print(
                            f"  {entry['from']} → {entry['to']} "
                            f"({_format_duration(entry['seconds'])}) ending {entry['ended_at']}"
                        )
                else:
                    idle_table = Table(title="Longest idle windows")
                    idle_table.add_column("From", style="yellow")
                    idle_table.add_column("To", style="green")
                    idle_table.add_column("Duration", justify="right")
                    idle_table.add_column("Ended at", style="cyan")
                    for entry in payload["longest_intervals"]:
                        idle_table.add_row(
                            entry["from"],
                            entry["to"],
                            _format_duration(entry["seconds"]),
                            entry["ended_at"],
                        )
                    console.print(idle_table)

            if "export_path" in payload:
                console.print(f"Snapshot exported to {payload['export_path']}")

        task.succeed(payload=payload)


@app.command()
def timeline(
    ctx: typer.Context,
    window: int = typer.Option(
        600,
        "--window",
        "-w",
        help="Number of recent worker events considered for the timeline.",
    ),
    command_name: Optional[str] = typer.Option(
        None,
        "--command",
        "-c",
        help="Only include telemetry emitted by the specified command name.",
    ),
    display_hours: int = typer.Option(
        12,
        "--display-hours",
        "-d",
        help="Number of hourly buckets to render in the textual output.",
    ),
    export_csv: Optional[Path] = typer.Option(
        None,
        "--export-csv",
        help="Optional path used to export the hourly throughput as CSV.",
    ),
    json_mode: bool = typer.Option(
        False, "--json", "-j", help="Emit JSON payloads instead of rich text"
    ),
) -> None:
    """Visualise hourly throughput trends for worker activity."""

    metadata = {
        "window": window,
        "command": command_name,
        "display_hours": display_hours,
        "export_csv": str(export_csv) if export_csv else None,
        "json": json_mode,
    }

    with worker_hive.worker("timeline", metadata=metadata) as task:
        if window <= 0:
            task.fail(error="invalid_window", window=window)
            raise typer.BadParameter("window must be a positive integer")
        if display_hours <= 0:
            task.fail(error="invalid_display_hours", display_hours=display_hours)
            raise typer.BadParameter("--display-hours must be a positive integer")

        _set_json_mode(ctx, json_mode)
        events = worker_hive.tail_events(limit=window)
        insights_payload = _compute_timeline_insights(
            events, command_filter=command_name
        )
        hourly = insights_payload["hourly_throughput"]

        export_path: str | None = None
        if export_csv is not None:
            export_csv.parent.mkdir(parents=True, exist_ok=True)
            with export_csv.open("w", encoding="utf-8") as handle:
                handle.write("hour,completed,success,failure,skipped\n")
                for row in hourly:
                    handle.write(
                        f"{row['hour']},{row['completed']},{row['success']},{row['failure']},{row['skipped']}\n"
                    )
            export_path = str(export_csv)

        payload = {
            "insights": insights_payload,
            "hourly_throughput": hourly,
            "event_count": len(events),
            "window": window,
            "command": command_name,
            "display_hours": display_hours,
            "export_path": export_path,
            "log_path": str(worker_hive.log_path),
        }

        if ctx.obj.get("json", False):
            _echo(ctx, payload)
        else:
            target = command_name or "all commands"
            console.print(
                f"Hourly timeline for {target} built from {payload['event_count']} events"
                f" (log: {payload['log_path']})."
            )
            if not hourly:
                console.print("No completed tasks found in the inspected window yet.")
            else:
                display_rows = hourly[-display_hours:]
                max_completed = max((row["completed"] for row in display_rows), default=0)
                scale = max(max_completed, 1)
                if FALLBACK_TABLE:
                    console.print("Hourly throughput (UTC):")
                    for row in display_rows:
                        bar_units = max(1, int(round((row["completed"] / scale) * 20)))
                        bar = "█" * bar_units if row["completed"] else "·"
                        hour_text = row.get("hour") or "-"
                        console.print(
                            f"{hour_text} | {bar} ({row['completed']}) "
                            f"success={row['success']} failure={row['failure']}"
                        )
                else:
                    table = Table(
                        title=f"Hourly throughput (last {len(display_rows)} buckets)",
                    )
                    table.add_column("Hour", style="cyan")
                    table.add_column("Completed", justify="right")
                    table.add_column("Success", justify="right")
                    table.add_column("Failure", justify="right")
                    table.add_column("Skipped", justify="right")
                    table.add_column("Relative load", style="green")
                    for row in display_rows:
                        bar_units = max(1, int(round((row["completed"] / scale) * 20)))
                        bar = "█" * bar_units if row["completed"] else "·"
                        hour_text = row.get("hour") or "-"
                        table.add_row(
                            hour_text,
                            str(row["completed"]),
                            str(row["success"]),
                            str(row["failure"]),
                            str(row["skipped"]),
                            bar,
                        )
                    console.print(table)

            idle_windows = insights_payload["idle_windows"]
            if idle_windows:
                longest = idle_windows[0]
                console.print(
                    "Longest idle gap: "
                    f"{_format_duration(longest['duration_seconds'])} between {longest['start']} and {longest['end']}"
                )
            else:
                console.print("No idle gaps detected between observed completions.")

        if export_path:
            console.print(f"Hourly throughput exported to {export_path}.")

        task.succeed(payload=payload)


@app.command()
def capacity_plan(
    ctx: typer.Context,
    backlog: int = typer.Option(
        50,
        "--backlog",
        "-b",
        help="Number of outstanding tasks waiting to be processed.",
    ),
    window: int = typer.Option(
        800,
        "--window",
        "-w",
        help="Number of recent worker events to use when forecasting throughput.",
    ),
    parallelism: int = typer.Option(
        1,
        "--parallelism",
        "-p",
        help="Assumed number of workers processing the backlog concurrently.",
    ),
    confidence: float = typer.Option(
        0.8,
        "--confidence",
        help="Confidence level (0-1) for the minimum throughput floor.",
    ),
    command_name: Optional[str] = typer.Option(
        None,
        "--command",
        "-c",
        help="Only use telemetry emitted by the specified command name.",
    ),
    json_mode: bool = typer.Option(
        False, "--json", "-j", help="Emit JSON payloads instead of rich text"
    ),
) -> None:
    """Forecast how long it will take to clear the current backlog."""

    metadata = {
        "backlog": backlog,
        "window": window,
        "parallelism": parallelism,
        "confidence": confidence,
        "command": command_name,
        "json": json_mode,
    }

    with worker_hive.worker("capacity_plan", metadata=metadata) as task:
        if backlog < 0:
            task.fail(error="invalid_backlog", backlog=backlog)
            raise typer.BadParameter("--backlog must be zero or a positive integer")
        if window <= 0:
            task.fail(error="invalid_window", window=window)
            raise typer.BadParameter("--window must be a positive integer")
        if parallelism <= 0:
            task.fail(error="invalid_parallelism", parallelism=parallelism)
            raise typer.BadParameter("--parallelism must be at least 1")
        if not (0.0 < confidence < 1.0):
            task.fail(error="invalid_confidence", confidence=confidence)
            raise typer.BadParameter("--confidence must be between 0 and 1")

        _set_json_mode(ctx, json_mode)
        events = worker_hive.tail_events(limit=window)
        insights_payload = _compute_timeline_insights(
            events, command_filter=command_name
        )
        summary = insights_payload["summary"]
        hourly_rows = insights_payload["hourly_throughput"]
        hourly_success_values = [
            row["success"]
            for row in hourly_rows
            if isinstance(row.get("success"), int)
        ]

        avg_success_per_hour = (
            mean(hourly_success_values) if hourly_success_values else None
        )
        span_seconds = summary.get("window_span_seconds") or 0
        if (avg_success_per_hour is None or avg_success_per_hour == 0) and span_seconds > 0:
            span_hours = span_seconds / 3600
            if span_hours > 0:
                avg_success_per_hour = (
                    summary.get("success", 0) / span_hours if summary.get("success") else None
                )

        confident_rate = None
        if hourly_success_values:
            confident_fraction = max(0.0, min(1.0, 1.0 - confidence))
            confident_rate = _percentile(
                sorted(hourly_success_values), confident_fraction
            )
        peak_rate = max(hourly_success_values) if hourly_success_values else None
        planning_rate = confident_rate or avg_success_per_hour
        if planning_rate is not None and planning_rate <= 0:
            planning_rate = None

        eta_hours = None
        eta_timestamp = None
        if backlog == 0:
            eta_hours = 0.0
            eta_timestamp = _format_iso(datetime.now(timezone.utc))
        elif planning_rate:
            eta_hours = backlog / (planning_rate * parallelism)
            eta_timestamp = _format_iso(
                datetime.now(timezone.utc) + timedelta(hours=eta_hours)
            )

        completed_total = summary.get("completed_tasks", 0) or 0
        failure_rate = (
            summary.get("failure", 0) / completed_total if completed_total else 0.0
        )
        recommended_buffer = math.ceil(backlog * failure_rate) if backlog else 0

        payload = {
            "event_count": len(events),
            "window": window,
            "log_path": str(worker_hive.log_path),
            "command": command_name,
            "backlog": backlog,
            "parallelism": parallelism,
            "confidence": confidence,
            "rates": {
                "hourly_average": avg_success_per_hour,
                "hourly_confident": confident_rate,
                "hourly_peak": peak_rate,
            },
            "planning_rate": planning_rate,
            "eta_hours": eta_hours,
            "eta_timestamp": eta_timestamp,
            "failure_rate": failure_rate,
            "recommended_buffer": recommended_buffer,
            "insights": insights_payload,
        }

        if ctx.obj.get("json", False):
            _echo(ctx, payload)
        else:
            target = command_name or "all commands"
            console.print(
                f"Capacity plan for {target}: backlog={backlog} tasks using {payload['event_count']} events"
                f" (log: {payload['log_path']})."
            )
            planning_text = (
                f"{planning_rate:.2f} tasks/hr" if planning_rate is not None else "-"
            )
            console.print(
                f"Parallelism: {parallelism} | Confidence: {confidence:.0%} "
                f"| Planning rate: {planning_text}"
            )

            if eta_hours is not None:
                console.print(
                    f"Estimated completion: {_format_hours(eta_hours)} (ETA {eta_timestamp or '-'})"
                )
            else:
                console.print(
                    "Not enough throughput telemetry to estimate completion yet."
                )

            console.print(
                f"Failure rate: {failure_rate:.1%} | Recommended buffer: {recommended_buffer} tasks"
            )

            if not FALLBACK_TABLE:
                rate_table = Table(title="Hourly throughput scenarios")
                rate_table.add_column("Scenario", style="cyan")
                rate_table.add_column("Throughput", justify="right")
                for label, value in [
                    ("Average", avg_success_per_hour),
                    (f"{confidence:.0%} floor", confident_rate),
                    ("Peak hour", peak_rate),
                ]:
                    rate_text = f"{value:.2f} tasks/hr" if value is not None else "-"
                    rate_table.add_row(label, rate_text)
                console.print(rate_table)
            else:
                console.print("Throughput scenarios:")
                for label, value in [
                    ("Average", avg_success_per_hour),
                    (f"{confidence:.0%} floor", confident_rate),
                    ("Peak hour", peak_rate),
                ]:
                    rate_text = f"{value:.2f} tasks/hr" if value is not None else "-"
                    console.print(f"  {label}: {rate_text}")

        task.succeed(payload=payload)


@app.command("prune-log")
def prune_worker_log(
    ctx: typer.Context,
    max_events: Optional[int] = typer.Option(
        None,
        "--max-events",
        help="Keep at most this many recent events when pruning the worker log.",
    ),
    max_age_hours: Optional[float] = typer.Option(
        None,
        "--max-age-hours",
        help="Drop events older than the provided number of hours.",
    ),
    dry_run: bool = typer.Option(
        False,
        "--dry-run",
        help="Preview the pruning effect without modifying the log file.",
    ),
    json_mode: bool = typer.Option(
        False, "--json", "-j", help="Emit JSON payloads instead of rich text",
    ),
) -> None:
    """Trim worker telemetry files to avoid unbounded growth."""

    metadata = {
        "max_events": max_events,
        "max_age_hours": max_age_hours,
        "dry_run": dry_run,
        "json": json_mode,
    }

    with worker_hive.worker("prune_log", metadata=metadata) as task:
        if max_events is None and max_age_hours is None:
            task.fail(error="missing_filters")
            raise typer.BadParameter("Provide --max-events, --max-age-hours, or both")
        if max_events is not None and max_events <= 0:
            task.fail(error="invalid_max_events", max_events=max_events)
            raise typer.BadParameter("--max-events must be a positive integer")
        if max_age_hours is not None and max_age_hours <= 0:
            task.fail(error="invalid_max_age", max_age_hours=max_age_hours)
            raise typer.BadParameter("--max-age-hours must be greater than zero")

        _set_json_mode(ctx, json_mode)
        effective_dry_run = dry_run or ctx.obj.get("json", False)
        result = worker_hive.prune_events(
            max_events=max_events,
            max_age_hours=max_age_hours,
            dry_run=effective_dry_run,
        )

        payload = {"prune_result": result}
        if ctx.obj.get("json", False):
            _echo(ctx, payload)
        else:
            if result["deleted"]:
                action = "dry-run" if result["dry_run"] else "applied"
                console.print(
                    f"{action.title()} prune removed {result['deleted']} events; "
                    f"{result['after_count']} remain (log: {result['log_path']})."
                )
            else:
                console.print(
                    "Worker log already satisfies the requested limits "
                    f"(log: {result['log_path']})."
                )
            if result["filters"]:
                filters_text = ", ".join(
                    f"{key}={value}" for key, value in sorted(result["filters"].items())
                )
                console.print(f"Applied filters: {filters_text}")
            if result["dry_run"] and not dry_run:
                console.print(
                    "Note: pruning was performed in dry-run mode because --json was requested."
                )

        task.succeed(payload=payload)


@app.command()
def refresh(
    ctx: typer.Context,
    force: bool = typer.Option(
        False, "--force", "-f", help="Force regeneration even if the map exists"
    ),
    json_mode: bool = typer.Option(
        False, "--json", "-j", help="Emit JSON payloads instead of rich text"
    ),
    voyage_map: bool = typer.Option(
        False,
        "--voyage-map",
        help="Generate and display the converged pulse voyage atlas",
    ),
) -> None:
    """(Re)build ``echo_map.json`` using the project orchestrator."""
    with worker_hive.worker(
        "refresh",
        metadata={"force": force, "voyage_map": voyage_map, "json": json_mode},
    ) as task:
        _set_json_mode(ctx, json_mode)
        target = ensure_map_exists(force=force)
        payload = {"map_path": str(target)}

        if voyage_map:
            voyages = [
                compose_voyage(seed=seed, recursion_level=2 + (seed % 2))
                for seed in range(1, 4)
            ]
            visualizer = PulseVoyageVisualizer.from_voyages(voyages)
            atlas = visualizer.to_json()
            report_path = visualizer.write_markdown_report()
            atlas["markdown_report"] = str(report_path)
            payload["voyage_map"] = atlas

            if not ctx.obj.get("json", False):
                console.print("")
                console.print(visualizer.ascii_map())
                console.print(
                    f"[blue]Converged pulse voyage atlas saved to {report_path}[/blue]"
                )

        _echo(ctx, payload, message=f"Puzzle map available at {target}")
        task.succeed(payload=payload)


def _parse_puzzle_ids(puzzles: Optional[str]) -> set[int] | None:
    if not puzzles:
        return None
    parsed: set[int] = set()
    for item in puzzles.split(","):
        item = item.strip()
        if not item:
            continue
        parsed.add(int(item))
    return parsed


def _filter_records(records: Iterable, puzzles: set[int] | None) -> list:
    if puzzles is None:
        return list(records)
    return [record for record in records if record.puzzle in puzzles]


@app.command()
def verify(
    ctx: typer.Context,
    puzzles: Optional[str] = typer.Option(
        None,
        "--puzzles",
        help="Comma-separated puzzle numbers to verify",
    ),
    json_mode: bool = typer.Option(
        False, "--json", "-j", help="Emit JSON payloads instead of rich text"
    ),
) -> None:
    """Re-derive addresses locally and exit non-zero on mismatch."""
    with worker_hive.worker(
        "verify",
        metadata={"puzzles": puzzles, "json": json_mode},
    ) as task:
        _set_json_mode(ctx, json_mode)
        records = load_records()
        selected = _filter_records(records, _parse_puzzle_ids(puzzles))
        frame = build_dataframe(selected)
        mismatches = frame[frame["Mismatch"]]

        payload = {
            "checked": len(frame),
            "mismatches": len(mismatches),
            "puzzles": mismatches["Puzzle"].tolist(),
        }

        if ctx.obj.get("json", False):
            _echo(ctx, payload)
        else:
            table = Table(title="Puzzle verification")
            table.add_column("Puzzle", justify="right")
            table.add_column("Address")
            table.add_column("Derived")
            for _, row in mismatches.iterrows():
                table.add_row(str(row["Puzzle"]), row["Address"], row["Derived"] or "-")
            if mismatches.empty:
                console.print("[green]All puzzles verified successfully.[/green]")
            else:
                console.print(table)
        if mismatches.empty:
            task.succeed(payload=payload)
            raise typer.Exit(code=0)
        task.fail(payload=payload)
        raise typer.Exit(code=1)


@app.command()
def stats(
    ctx: typer.Context,
    build_charts_flag: bool = typer.Option(
        False,
        "--build-charts",
        help="Save chart artefacts to reports/figures/",
    ),
    json_mode: bool = typer.Option(
        False, "--json", "-j", help="Emit JSON payloads instead of rich text"
    ),
) -> None:
    """Print summary statistics for the current puzzle map."""
    with worker_hive.worker(
        "stats",
        metadata={"build_charts": build_charts_flag, "json": json_mode},
    ) as task:
        _set_json_mode(ctx, json_mode)
        records = load_records()
        summary = summarise(records)

        if ctx.obj.get("json", False):
            _echo(ctx, summary)
        else:
            table = Table(title="Puzzle Lab overview")
            table.add_column("Metric")
            table.add_column("Value")
            table.add_row("Total puzzles", str(summary["total_puzzles"]))
            families = ", ".join(
                f"{family}: {count}" for family, count in summary["families"].items()
            )
            table.add_row("Families", families or "(none)")
            bound = summary["ud_bound"]
            table.add_row(
                "UD coverage",
                f"bound={bound['bound']} unbound={bound['unbound']}",
            )
            table.add_row("Mismatches", str(summary["mismatches"]))
            console.print(table)

        charts_payload: dict[str, object] | None = None
        if build_charts_flag:
            if save_charts is None:
                task.fail(error="charts_unavailable", summary=summary)
                raise typer.Exit(code=1)
            frame = build_dataframe(records)
            outputs = save_charts(frame, Path("reports") / "figures")
            charts_payload = {
                key: [str(p) for p in paths]
                for key, paths in outputs.items()
            }
            task.progress(stage="charts", generated=sum(len(v) for v in charts_payload.values()))
            if not ctx.obj.get("json", False):
                for key, paths in outputs.items():
                    console.print(f"[blue]{key}[/blue]: {', '.join(str(p) for p in paths)}")

        payload = {"summary": summary}
        if charts_payload:
            payload["charts"] = charts_payload
        task.succeed(payload=payload)


@app.command("enrich-ud")
def enrich_ud(
    ctx: typer.Context,
    owners: Optional[int] = typer.Option(
        None,
        "--owners",
        help="Only enrich the first N owner records (defaults to all)",
    ),
    refresh_cache: bool = typer.Option(
        False, "--refresh-cache", help="Ignore cached UD lookups"
    ),
    json_mode: bool = typer.Option(
        False, "--json", "-j", help="Emit JSON payloads instead of rich text"
    ),
) -> None:
    """Populate UD metadata for existing map entries (skips when no creds)."""
    with worker_hive.worker(
        "enrich-ud",
        metadata={
            "owners": owners,
            "refresh_cache": refresh_cache,
            "json": json_mode,
        },
    ) as task:
        _set_json_mode(ctx, json_mode)
        if not has_ud_credentials():
            payload = {"updated": 0, "status": "missing_credentials"}
            _echo(
                ctx,
                payload,
                message="UD credentials not configured; skipping enrichment.",
            )
            task.skip(**payload)
            return

        records = load_records()
        frame = build_dataframe(records)
        pending = frame[~frame["UD_Bound"]]["Address"].tolist()
        if owners is not None:
            pending = pending[:owners]

        if not pending:
            payload = {"updated": 0, "status": "nothing_to_update"}
            _echo(
                ctx,
                payload,
                message="All visible puzzles already have UD metadata.",
            )
            task.skip(**payload)
            return

        metadata = fetch_ud_metadata(pending, refresh=refresh_cache)
        updated_records = update_ud_records(records, metadata)
        save_records(updated_records)

        payload = {"updated": len(metadata), "addresses": list(metadata.keys())}
        _echo(ctx, payload, message=f"Updated UD metadata for {len(metadata)} puzzles.")
        task.succeed(payload=payload)


@app.command()
def transcend(
    ctx: typer.Context,
    infinite: bool = typer.Option(
        False,
        "--infinite",
        help="Run continuously until interrupted",
    ),
    cycles: int = typer.Option(
        1,
        "--cycles",
        "-c",
        help="Number of cycles to execute (ignored with --infinite)",
    ),
    interval_minutes: float = typer.Option(
        0.0,
        "--interval-minutes",
        "-i",
        help="Minutes to wait between cycles",
    ),
    at_midnight: bool = typer.Option(
        False,
        "--at-midnight",
        help="Align cycles to the next UTC midnight",
    ),
    target: Optional[List[str]] = typer.Option(
        None,
        "--target",
        help="Record sync receipts for the given target (repeat for multiple)",
    ),
    ledger_path: Path = typer.Option(
        Path("ledger/transcend_log.jsonl"),
        "--ledger-path",
        help="Path to the permanent transcend ledger",
    ),
    ritual_dir: Path = typer.Option(
        Path("ledger/rituals"),
        "--ritual-dir",
        help="Directory where ritual entries are written",
    ),
    stream_dir: Path = typer.Option(
        Path("ledger/transcend_streams"),
        "--stream-dir",
        help="Directory for per-target sync receipts",
    ),
    base_dir: Path = typer.Option(
        Path("."),
        "--base-dir",
        help="Project root containing COLOSSUS artifacts",
    ),
    json_mode: bool = typer.Option(
        False,
        "--json",
        "-j",
        help="Emit JSON payloads instead of rich text",
    ),
) -> None:
    """Automate recurring EchoInfinite rituals."""
    metadata = {
        "infinite": infinite,
        "cycles": cycles,
        "interval_minutes": interval_minutes,
        "at_midnight": at_midnight,
        "targets": target,
        "json": json_mode,
    }
    with worker_hive.worker("transcend", metadata=metadata) as task:
        if not infinite and cycles <= 0:
            task.fail(error="invalid_cycles", cycles=cycles)
            raise typer.BadParameter("cycles must be a positive integer")

        _set_json_mode(ctx, json_mode)
        targets = target or ["github", "firebase", "codex"]

        try:
            orchestrator = TranscendOrchestrator(
                base_dir=base_dir,
                interval_minutes=interval_minutes,
                at_midnight=at_midnight,
                max_cycles=None if infinite else cycles,
                targets=targets,
                ledger_path=ledger_path,
                ritual_dir=ritual_dir,
                stream_dir=stream_dir,
            )
        except ValueError as exc:
            task.fail(error=str(exc))
            raise typer.BadParameter(str(exc)) from exc

        executed = 0
        try:
            for record in orchestrator.run():
                executed += 1
                payload = {
                    "cycle": record.cycle,
                    "timestamp": record.timestamp,
                    "glyph": record.glyph_signature,
                    "artifacts": list(record.artifacts),
                    "ledger": str(record.ledger_entry),
                    "ritual": str(record.ritual_path),
                    "targets": list(record.targets),
                }
                if record.progress is not None and hasattr(record.progress, "proposal_id"):
                    payload["proposal_id"] = getattr(record.progress, "proposal_id")

                message = (
                    f"Cycle {record.cycle:05d} logged to {record.ledger_entry}. "
                    f"Ritual entry: {record.ritual_path}"
                )
                _echo(ctx, payload, message=message)
                task.progress(stage="cycle", cycle=record.cycle, glyph=record.glyph_signature)
        except KeyboardInterrupt:  # pragma: no cover - interactive usage
            console.print(f"Interrupted after {executed} cycle(s)")
            task.skip(interrupted=True, completed=executed)
            return

        task.succeed(payload={"executed": executed, "targets": targets})


@app.command()
def export(
    ctx: typer.Context,
    query: Optional[str] = typer.Option(
        None,
        "--query",
        help="pandas-compatible expression, e.g. family=='P2PKH' and ud_bound==True",
    ),
    out: Optional[Path] = typer.Option(
        None,
        "--out",
        help="Destination path for the JSONL export (defaults to exports/puzzle_lab_<timestamp>.jsonl)",
    ),
    json_mode: bool = typer.Option(
        False, "--json", "-j", help="Emit JSON payloads instead of rich text"
    ),
) -> None:
    """Export filtered puzzle rows to a JSON Lines file."""
    with worker_hive.worker(
        "export",
        metadata={"query": query, "out": str(out) if out else None, "json": json_mode},
    ) as task:
        _set_json_mode(ctx, json_mode)
        records = load_records()
        frame = build_dataframe(records)

        query_frame = frame.copy()
        query_frame["puzzle"] = query_frame["Puzzle"]
        query_frame["family"] = query_frame["Family"]
        query_frame["ud_bound"] = query_frame["UD_Bound"]
        query_frame["ud_count"] = query_frame["UD_Count"]
        query_frame["address"] = query_frame["Address"]

        if query:
            try:
                filtered_frame = query_frame.query(query, engine="python")
            except Exception as exc:  # pragma: no cover - defensive
                task.fail(error=str(exc), query=query)
                raise typer.BadParameter(f"Invalid query: {exc}") from exc
        else:
            filtered_frame = query_frame

        puzzles = set(filtered_frame["puzzle"].tolist())
        selected = _filter_records(records, puzzles)

        if out is None:
            timestamp = datetime.now(tz=timezone.utc).strftime("%Y%m%d-%H%M%S")
            out = Path("exports") / f"puzzle_lab_{timestamp}.jsonl"

        destination = export_records(selected, out)
        payload = {"exported": len(selected), "path": str(destination)}
        _echo(ctx, payload, message=f"Exported {len(selected)} puzzles to {destination}")
        task.succeed(payload=payload)


def main() -> None:  # pragma: no cover - console entry point
    if TYPER_AVAILABLE:
        app()
        return

    parser = argparse.ArgumentParser(prog="echo_cli", description="Puzzle Lab utilities")
    subparsers = parser.add_subparsers(dest="command", required=True)

    stats_parser = subparsers.add_parser("stats", help="Print summary statistics")
    stats_parser.add_argument("--build-charts", action="store_true", dest="build_charts")
    stats_parser.add_argument("--json", "-j", action="store_true", dest="json_mode")

    timestamp_parser = subparsers.add_parser(
        "normalise-timestamp", help="Normalise ISO 8601 timestamps"
    )
    timestamp_parser.add_argument("timestamps", nargs="+", metavar="TIMESTAMP")
    timestamp_parser.add_argument("--json", "-j", action="store_true", dest="json_mode")

    history_parser = subparsers.add_parser(
        "history", help="Display recent worker hive telemetry"
    )
    history_parser.add_argument("--limit", "-n", type=int, default=20, dest="limit")
    history_parser.add_argument("--since", dest="since")
    history_parser.add_argument(
        "--show-metadata", action="store_true", dest="show_metadata"
    )
    history_parser.add_argument(
        "--show-payload", action="store_true", dest="show_payload"
    )
    history_parser.add_argument("--json", "-j", action="store_true", dest="json_mode")

    reliability_parser = subparsers.add_parser(
        "reliability", help="Surface slow, failing, and stuck worker tasks"
    )
    reliability_parser.add_argument("--window", "-w", type=int, default=400, dest="window")
    reliability_parser.add_argument(
        "--hide-active", action="store_true", dest="hide_active"
    )
    reliability_parser.add_argument(
        "--hide-failures", action="store_true", dest="hide_failures"
    )
    reliability_parser.add_argument("--json", "-j", action="store_true", dest="json_mode")

    pacing_parser = subparsers.add_parser(
        "event-pacing", help="Analyse spacing between worker events"
    )
    pacing_parser.add_argument("--window", "-w", type=int, default=400, dest="window")
    pacing_parser.add_argument("--since", dest="since")
    pacing_parser.add_argument("--command", "-c", action="append", dest="commands")
    pacing_parser.add_argument("--json", "-j", action="store_true", dest="json_mode")

    insights_parser = subparsers.add_parser(
        "insights",
        help="Generate throughput, concurrency, and reliability insights",
    )
    insights_parser.add_argument("--window", "-w", type=int, default=600, dest="window")
    insights_parser.add_argument("--command", "-c", dest="filter_command")
    insights_parser.add_argument("--json", "-j", action="store_true", dest="json_mode")

    snapshot_parser = subparsers.add_parser(
        "operational-snapshot",
        help="Blend reliability, pacing, and command health insights",
    )
    snapshot_parser.add_argument("--window", "-w", type=int, default=800, dest="window")
    snapshot_parser.add_argument("--since", dest="since")
    snapshot_parser.add_argument("--command", "-c", action="append", dest="commands")
    snapshot_parser.add_argument("--limit", "-n", type=int, default=5, dest="limit")
    snapshot_parser.add_argument("--export", type=Path, dest="export_path")
    snapshot_parser.add_argument("--json", "-j", action="store_true", dest="json_mode")

    verify_parser = subparsers.add_parser("verify", help="Verify puzzle addresses")
    verify_parser.add_argument("--puzzles", dest="puzzles")
    verify_parser.add_argument("--json", "-j", action="store_true", dest="json_mode")

    transcend_parser = subparsers.add_parser(
        "transcend", help="Automate recurring EchoInfinite rituals"
    )
    transcend_parser.add_argument("--infinite", action="store_true", dest="infinite")
    transcend_parser.add_argument("--cycles", "-c", type=int, default=1, dest="cycles")
    transcend_parser.add_argument(
        "--interval-minutes", "-i", type=float, default=0.0, dest="interval_minutes"
    )
    transcend_parser.add_argument("--at-midnight", action="store_true", dest="at_midnight")
    transcend_parser.add_argument("--target", action="append", dest="targets")
    transcend_parser.add_argument(
        "--ledger-path", default="ledger/transcend_log.jsonl", dest="ledger_path"
    )
    transcend_parser.add_argument(
        "--ritual-dir", default="ledger/rituals", dest="ritual_dir"
    )
    transcend_parser.add_argument(
        "--stream-dir", default="ledger/transcend_streams", dest="stream_dir"
    )
    transcend_parser.add_argument("--base-dir", default=".", dest="base_dir")
    transcend_parser.add_argument("--json", "-j", action="store_true", dest="json_mode")

    deploy_parser = subparsers.add_parser("deploy", help="Deployment automation")
    deploy_subparsers = deploy_parser.add_subparsers(dest="deploy_command", required=True)
    meta_parser = deploy_subparsers.add_parser(
        "meta-causal-engine", help="Plan or apply a meta-causal engine rollout"
    )
    meta_parser.add_argument("--status", choices=("enabled", "disabled"))
    meta_parser.add_argument("--channel")
    meta_parser.add_argument("--max-parallel", type=int, dest="max_parallel")
    meta_parser.add_argument("--apply", action="store_true")

    args = parser.parse_args()

    ctx = typer.Context()  # type: ignore[call-arg]

    if args.command == "stats":
        stats(ctx, build_charts_flag=args.build_charts, json_mode=args.json_mode)
    elif args.command == "normalise-timestamp":
        normalise_timestamp(ctx, timestamps=args.timestamps, json_mode=args.json_mode)
    elif args.command == "history":
        history(
            ctx,
            limit=args.limit,
            since=args.since,
            show_metadata=args.show_metadata,
            show_payload=args.show_payload,
            json_mode=args.json_mode,
        )
    elif args.command == "reliability":
        reliability(
            ctx,
            window=args.window,
            show_active=not args.hide_active,
            show_failures=not args.hide_failures,
            json_mode=args.json_mode,
        )
    elif args.command == "event-pacing":
        event_pacing(
            ctx,
            window=args.window,
            since=args.since,
            commands=args.commands or [],
            json_mode=args.json_mode,
        )
    elif args.command == "insights":
        insights(
            ctx,
            window=args.window,
            command_name=args.filter_command,
            json_mode=args.json_mode,
        )
    elif args.command == "operational-snapshot":
        operational_snapshot(
            ctx,
            window=args.window,
            since=args.since,
            commands=args.commands or [],
            limit=args.limit,
            export=args.export_path,
            json_mode=args.json_mode,
        )
    elif args.command == "verify":
        verify(ctx, puzzles=args.puzzles, json_mode=args.json_mode)
    elif args.command == "transcend":
        targets = args.targets if args.targets else None
        transcend(
            ctx,
            infinite=args.infinite,
            cycles=args.cycles,
            interval_minutes=args.interval_minutes,
            at_midnight=args.at_midnight,
            target=targets,
            ledger_path=Path(args.ledger_path),
            ritual_dir=Path(args.ritual_dir),
            stream_dir=Path(args.stream_dir),
            base_dir=Path(args.base_dir),
            json_mode=args.json_mode,
        )
    elif args.command == "deploy":
        if args.deploy_command == "meta-causal-engine":
            deploy_meta_causal_engine(
                ctx,
                status=args.status,
                channel=args.channel,
                max_parallel=args.max_parallel,
                apply=args.apply,
            )
        else:  # pragma: no cover - defensive
            parser.error(f"Unsupported deploy command: {args.deploy_command}")
    else:  # pragma: no cover - defensive
        parser.error(f"Unsupported command in fallback mode: {args.command}")<|MERGE_RESOLUTION|>--- conflicted
+++ resolved
@@ -205,7 +205,6 @@
     return f"{minutes}:{secs:02d}"
 
 
-<<<<<<< HEAD
 def _analyse_event_intervals(events: Iterable[Mapping[str, Any]]) -> dict[str, Any]:
     """Measure spacing between worker events to highlight idle pockets."""
 
@@ -249,7 +248,6 @@
     longest = sorted(intervals, key=lambda item: item["seconds"], reverse=True)[:5]
 
     return {"stats": stats, "longest_intervals": longest}
-=======
 def _format_hours(hours: float | None) -> str:
     """Render fractional hours as a concise human readable string."""
 
@@ -265,7 +263,6 @@
     if hours_part:
         return f"{hours_part}h"
     return f"{minutes}m"
->>>>>>> b1f9cfb1
 
 
 def _percentile(values: List[float], fraction: float) -> float | None:
