--- conflicted
+++ resolved
@@ -124,13 +124,10 @@
 from .progressive_features import (
     assess_alignment_signals,
     analyze_text_corpus,
-<<<<<<< HEAD
     evaluate_strategy_matrix,
     forecast_operational_resilience,
-=======
     evaluate_operational_readiness,
     forecast_portfolio_throughput,
->>>>>>> c8efb1c9
     generate_numeric_intelligence,
     plan_capacity_allocation,
     progressive_complexity_suite,
@@ -1756,7 +1753,6 @@
     )
 
 
-<<<<<<< HEAD
 @complexity_app.command("strategy")
 def complexity_strategy(
     ctx: typer.Context,
@@ -1771,7 +1767,6 @@
         "--criterion",
         "-k",
         help="Criterion weight formatted as 'name=value'.",
-=======
 @complexity_app.command("capacity")
 def complexity_capacity(
     ctx: typer.Context,
@@ -1799,7 +1794,6 @@
         14.0,
         "--cycle-length",
         help="Length of a planning cycle in days (defaults to 14).",
->>>>>>> c8efb1c9
     ),
     json_mode: bool = typer.Option(
         False,
@@ -1808,7 +1802,6 @@
         help="Emit the raw JSON payload instead of a formatted summary.",
     ),
 ) -> None:
-<<<<<<< HEAD
     """Rank strategy options using weighted criteria."""
 
     _ensure_ctx(ctx)
@@ -1819,7 +1812,6 @@
         raise typer.BadParameter(str(exc)) from exc
 
     payload = evaluate_strategy_matrix(options, weights)
-=======
     """Plan workloads across teams and highlight load factors."""
 
     _ensure_ctx(ctx)
@@ -1831,13 +1823,11 @@
     if not tasks:
         raise typer.BadParameter("provide at least one --task or --tasks-file entry")
     payload = plan_capacity_allocation(capacities, tasks, cycle_length_days=cycle_length)
->>>>>>> c8efb1c9
     _set_json_mode(ctx, json_mode)
     if ctx.obj.get("json", False):
         _echo(ctx, payload)
         return
 
-<<<<<<< HEAD
     summary = [
         f"Evaluated {len(payload['options'])} options across {len(payload['criteria'])} criteria.",
         f"Top recommendation : {payload['best_option']['name']} (score {payload['best_option']['score']}).",
@@ -1878,7 +1868,6 @@
         "-H",
         min=1.0,
         help="Forecasting horizon in hours.",
-=======
     summary = payload["summary"]
     lines = [
         f"Planned {summary['total_tasks']} task(s) spanning {summary['total_effort']} hours.",
@@ -1967,17 +1956,13 @@
         readable=True,
         resolve_path=True,
         help="JSON file containing an array of milestone objects for level 3.",
->>>>>>> c8efb1c9
     ),
     start: Optional[str] = typer.Option(
         None,
         "--start",
-<<<<<<< HEAD
         help="Optional ISO 8601 timestamp marking the start of the forecast.",
-=======
         help="Optional ISO 8601 timestamp overriding the portfolio start.",
         help="Optional ISO 8601 timestamp for the timeline stage.",
->>>>>>> c8efb1c9
     ),
     json_mode: bool = typer.Option(
         False,
@@ -1986,7 +1971,6 @@
         help="Emit the raw JSON payload instead of a formatted summary.",
     ),
 ) -> None:
-<<<<<<< HEAD
     """Forecast operational resilience across stress scenarios."""
 
     _ensure_ctx(ctx)
@@ -2001,7 +1985,6 @@
         start=start_dt,
         horizon_hours=horizon_hours,
     )
-=======
     """Aggregate multiple initiative timelines into a portfolio view."""
 
     _ensure_ctx(ctx)
@@ -2039,13 +2022,11 @@
     except ValueError as exc:
         raise typer.BadParameter(str(exc)) from exc
 
->>>>>>> c8efb1c9
     _set_json_mode(ctx, json_mode)
     if ctx.obj.get("json", False):
         _echo(ctx, payload)
         return
 
-<<<<<<< HEAD
     summary = [
         f"Forecast window  : {payload['start']} → +{payload['horizon_hours']}h",
         f"Expected downtime: {payload['expected_disruption_hours']} hours",
@@ -2070,7 +2051,6 @@
             title="Resilience outlook",
         )
     )
-=======
     portfolio = payload["portfolio"]
     summary_lines = [
         f"Portfolio start : {portfolio['start']}",
@@ -2164,7 +2144,6 @@
                 )
             )
 
->>>>>>> c8efb1c9
 
 @app.callback()
 def cli_root(ctx: typer.Context) -> None:
