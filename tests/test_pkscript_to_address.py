from __future__ import annotations

import textwrap

import pytest

from tools.pkscript_to_address import PkScriptError, pkscript_to_address


EXAMPLE_SCRIPT = textwrap.dedent(
    """
    Pkscript
    OP_DUP
    OP_HASH160
    b99c0c36e80c3409e730bfed297a85359489043d
    OP_EQUALVERIFY
    OP_CHECKSIG
    """
).strip().splitlines()

UNCOMPRESSED_PUBKEY = (
    "040005929d4eb70647483f96782be615f7b72f89f02996621b0d792fd3edd20"
    "dc229a99dfe63582d5471b55bcbb1d96c6e770ea406ce03bc798dc714bab36d5740"
)

UNCOMPRESSED_ADDRESS = "1JtCBgQucKnV4j9nUYgVvrfYDGH4X3KHsu"


P2SH_SCRIPT = textwrap.dedent(
    """
    Pkscript
    OP_HASH160
    b2a3badd102736925c846dc3270ae1873cb205d5
    OP_EQUAL
    """
).strip().splitlines()


def test_pkscript_to_address_mainnet() -> None:
    address = pkscript_to_address(EXAMPLE_SCRIPT)
    assert address == "1HvQwsgSXk5p2DfWRAbbqDrWSSppuLLdha"


def test_pkscript_requires_valid_structure() -> None:
    broken_script = [
        "OP_DUP",
        "OP_HASH160",
        "not-a-hash",
        "OP_EQUALVERIFY",
    ]

    with pytest.raises(PkScriptError):
        pkscript_to_address(broken_script)


def test_unknown_network_is_rejected() -> None:
    with pytest.raises(ValueError):
        pkscript_to_address(EXAMPLE_SCRIPT, network="venusnet")


def test_pkscript_allows_pubkey_plus_checksig() -> None:
    script = ["Pkscript", UNCOMPRESSED_PUBKEY, "OP_CHECK", "SIG"]

    address = pkscript_to_address(script)

    assert address == UNCOMPRESSED_ADDRESS


def test_pkscript_ignores_leading_address_line() -> None:
    address_with_dash = UNCOMPRESSED_ADDRESS[:6] + "-" + UNCOMPRESSED_ADDRESS[6:]
    script = [address_with_dash, "Pkscript", UNCOMPRESSED_PUBKEY, "OP_CHECK", "SIG"]

    address = pkscript_to_address(script)

<<<<<<< HEAD
    assert address == UNCOMPRESSED_ADDRESS
=======
    assert address == "1JtCBgQucKnV4j9nUYgVvrfYDGH4X3KHsu"


def test_p2sh_script_is_supported() -> None:
    address = pkscript_to_address(P2SH_SCRIPT)

    assert address == "3HyaLqxcfDVfk4pqH6s2PRuA4umnCTgSE4"


def test_p2sh_uses_correct_testnet_prefix() -> None:
    address = pkscript_to_address(P2SH_SCRIPT, network="testnet")

    assert address == "2N9XnQateGg11wrTNxEUu1NtRHFywvnptxe"
>>>>>>> 6f546f2c
<|MERGE_RESOLUTION|>--- conflicted
+++ resolved
@@ -72,10 +72,7 @@
 
     address = pkscript_to_address(script)
 
-<<<<<<< HEAD
     assert address == UNCOMPRESSED_ADDRESS
-=======
-    assert address == "1JtCBgQucKnV4j9nUYgVvrfYDGH4X3KHsu"
 
 
 def test_p2sh_script_is_supported() -> None:
@@ -88,4 +85,3 @@
     address = pkscript_to_address(P2SH_SCRIPT, network="testnet")
 
     assert address == "2N9XnQateGg11wrTNxEUu1NtRHFywvnptxe"
->>>>>>> 6f546f2c
