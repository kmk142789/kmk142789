"""Unit tests for the progressive feature helpers."""
from __future__ import annotations

from datetime import datetime, timezone

from echo_cli.progressive_features import (
    assess_alignment_signals,
    analyze_text_corpus,
<<<<<<< HEAD
    evaluate_strategy_matrix,
    forecast_operational_resilience,
=======
    evaluate_operational_readiness,
    forecast_portfolio_throughput,
>>>>>>> c8efb1c9
    generate_numeric_intelligence,
    simulate_delivery_timeline,
)


def test_generate_numeric_intelligence_sequence_and_ratio() -> None:
    report = generate_numeric_intelligence(6)
    assert report["sequence"] == [1, 1, 2, 3, 5, 8]
    assert report["stats"]["even"] == 2
    assert report["stats"]["odd"] == 4
    assert report["golden_ratio_estimate"] == report["ratio_trend"][-1]
    assert report["ratio_trend"][-1] == 8 / 5


def test_analyze_text_corpus_identifies_top_tokens() -> None:
    corpus = [
        "Echo writes radiant code for the world.",
        "The world replies: echo, echo, echo!",
    ]
    summary = analyze_text_corpus(corpus)
    assert summary["documents"] == 2
    assert summary["total_words"] == 13
    assert summary["top_tokens"][0]["token"] == "echo"
    assert summary["top_tokens"][0]["count"] == 4


def test_simulate_delivery_timeline_adds_buffers() -> None:
    start = datetime(2024, 1, 1, tzinfo=timezone.utc)
    result = simulate_delivery_timeline(
        [
            {"name": "Design", "duration": 3, "confidence": 0.9},
            {"name": "Build", "duration": 5, "confidence": 0.7},
        ],
        start=start,
    )
    assert result["start"] == "2024-01-01T00:00:00Z"
    assert result["timeline"][0]["buffer_days"] >= 0.25
    assert result["timeline"][1]["start"] == result["timeline"][0]["buffer_end"]
    assert result["risk"]["classification"] in {"low", "medium", "high"}


<<<<<<< HEAD
def test_evaluate_strategy_matrix_ranks_options() -> None:
    report = evaluate_strategy_matrix(
        [
            {"name": "Nova", "impact": 9, "effort": 4, "confidence": 0.8},
            {"name": "Pulse", "impact": 7, "effort": 3, "confidence": 0.9},
        ],
        {"impact": 0.6, "effort": 0.2, "confidence": 0.2},
    )
    assert report["best_option"]["name"] == "Nova"
    assert report["options"][0]["score"] > report["options"][1]["score"]
    assert report["criteria"]["impact"] == 0.6
    assert report["options"][0]["relative_score"] == 1.0


def test_forecast_operational_resilience_computes_expected_hours() -> None:
    start = datetime(2024, 5, 1, tzinfo=timezone.utc)
    forecast = forecast_operational_resilience(
        [
            {"name": "Data center outage", "likelihood": 0.4, "impact_hours": 12, "recovery_hours": 6},
            {"name": "Network spike", "likelihood": 0.2, "impact_hours": 6, "recovery_hours": 4},
        ],
        start=start,
        horizon_hours=120,
    )
    assert forecast["start"] == "2024-05-01T00:00:00Z"
    assert forecast["expected_disruption_hours"] > 0
    assert len(forecast["timeline"]) == 2
    assert forecast["timeline"][0]["window_start"] == "2024-05-01T00:00:00Z"
    assert forecast["risk"]["classification"] in {"stable", "watch", "critical"}
=======
def test_assess_alignment_signals_orders_contributions() -> None:
    payload = assess_alignment_signals(
        {"Focus": 0.82, "Clarity": 0.7, "Cadence": 0.9}, target=0.75
    )
    assert payload["classification"] == "aligned"
    assert payload["focus"]["weakest"] == "Clarity"
    assert payload["signals"][0]["score"] >= payload["signals"][-1]["score"]


def test_operational_readiness_identifies_recommendations() -> None:
    payload = evaluate_operational_readiness(
        [
            {"name": "Core", "coverage": 0.9, "automation": 0.8, "runbooks": 3, "incidents": 0},
            {
                "name": "Edge",
                "coverage": 0.4,
                "automation": 0.3,
                "runbooks": 0,
                "incidents": 6,
            },
        ],
        horizon_weeks=12,
    )
    assert payload["classification"] in {"stable", "elevated", "at-risk"}
    assert len(payload["capabilities"]) == 2
    assert any(entry["status"] != "ready" for entry in payload["capabilities"])
    assert payload["recommendations"]


def test_forecast_portfolio_throughput_respects_dependencies() -> None:
    payload = forecast_portfolio_throughput(
        [
            {"name": "API", "impact": 8, "effort": 5, "confidence": 0.9},
            {
                "name": "UI",
                "impact": 6,
                "effort": 4,
                "confidence": 0.85,
                "dependencies": ["API"],
            },
        ],
        velocity=5,
        horizon_weeks=4,
    )
    assert payload["priority_order"][0]["name"] == "API"
    assert payload["sprint_plan"]
>>>>>>> c8efb1c9
<|MERGE_RESOLUTION|>--- conflicted
+++ resolved
@@ -6,13 +6,10 @@
 from echo_cli.progressive_features import (
     assess_alignment_signals,
     analyze_text_corpus,
-<<<<<<< HEAD
     evaluate_strategy_matrix,
     forecast_operational_resilience,
-=======
     evaluate_operational_readiness,
     forecast_portfolio_throughput,
->>>>>>> c8efb1c9
     generate_numeric_intelligence,
     simulate_delivery_timeline,
 )
@@ -54,7 +51,6 @@
     assert result["risk"]["classification"] in {"low", "medium", "high"}
 
 
-<<<<<<< HEAD
 def test_evaluate_strategy_matrix_ranks_options() -> None:
     report = evaluate_strategy_matrix(
         [
@@ -84,7 +80,6 @@
     assert len(forecast["timeline"]) == 2
     assert forecast["timeline"][0]["window_start"] == "2024-05-01T00:00:00Z"
     assert forecast["risk"]["classification"] in {"stable", "watch", "critical"}
-=======
 def test_assess_alignment_signals_orders_contributions() -> None:
     payload = assess_alignment_signals(
         {"Focus": 0.82, "Clarity": 0.7, "Cadence": 0.9}, target=0.75
@@ -130,5 +125,4 @@
         horizon_weeks=4,
     )
     assert payload["priority_order"][0]["name"] == "API"
-    assert payload["sprint_plan"]
->>>>>>> c8efb1c9
+    assert payload["sprint_plan"]